/**
 * プロジェクトファイル関連のコード
 */
/* eslint-disable @typescript-eslint/no-unsafe-member-access */
/* eslint-disable @typescript-eslint/no-unsafe-assignment */

import semver from "semver";

import { LatestProjectType, projectSchema } from "./schema";
import { AccentPhrase } from "@/openapi";
import { EngineId, StyleId, TrackId, Voice } from "@/type/preload";
import {
  DEFAULT_BEAT_TYPE,
  DEFAULT_BEATS,
  DEFAULT_BPM,
  DEFAULT_TPQN,
  DEFAULT_TRACK_NAME,
} from "@/sing/domain";
import { uuid4 } from "@/helpers/random";

const DEFAULT_SAMPLING_RATE = 24000;

/**
 * プロジェクトファイルのフォーマットエラー
 * FIXME: Result型にする
 */
export class ProjectFileFormatError extends Error {
  constructor(message: string) {
    super(message);
    this.name = "ProjectFileFormatError";
  }
}

const validateTalkProject = (talkProject: LatestProjectType["talk"]) => {
  if (
    !talkProject.audioKeys.every(
      (audioKey) => audioKey in talkProject.audioItems,
    )
  ) {
    throw new Error(
      "Every audioKey in audioKeys should be a key of audioItems",
    );
  }
  if (
    !talkProject.audioKeys.every(
      (audioKey) => talkProject.audioItems[audioKey]?.voice != undefined,
    )
  ) {
    throw new Error('Every audioItem should have a "voice" attribute.');
  }
  if (
    !talkProject.audioKeys.every(
      (audioKey) =>
        talkProject.audioItems[audioKey]?.voice.engineId != undefined,
    )
  ) {
    throw new Error('Every voice should have a "engineId" attribute.');
  }
  // FIXME: assert engineId is registered
  if (
    !talkProject.audioKeys.every(
      (audioKey) =>
        talkProject.audioItems[audioKey]?.voice.speakerId != undefined,
    )
  ) {
    throw new Error('Every voice should have a "speakerId" attribute.');
  }
  if (
    !talkProject.audioKeys.every(
      (audioKey) =>
        talkProject.audioItems[audioKey]?.voice.styleId != undefined,
    )
  ) {
    throw new Error('Every voice should have a "styleId" attribute.');
  }
};

// TODO: マイグレーション（とファイルの最初のeslint-disable）を別ファイルに移す
/**
 * プロジェクトファイルのマイグレーション
 */
export const migrateProjectFileObject = async (
  // eslint-disable-next-line @typescript-eslint/no-explicit-any
  projectData: any,
  DI: {
    fetchMoraData: (payload: {
      accentPhrases: AccentPhrase[];
      engineId: EngineId;
      styleId: StyleId;
    }) => Promise<AccentPhrase[]>;
    voices: Voice[];
  },
) => {
  const { fetchMoraData, voices } = DI;

  // appVersion Validation check
  if (
    !("appVersion" in projectData && typeof projectData.appVersion === "string")
  ) {
    throw new ProjectFileFormatError(
      "The appVersion of the project file should be string",
    );
  }
  const projectAppVersion: string = projectData.appVersion;
  if (!semver.valid(projectAppVersion)) {
    throw new ProjectFileFormatError(
      `The app version of the project file "${projectAppVersion}" is invalid. The app version should be a string in semver format.`,
    );
  }

  const semverSatisfiesOptions: semver.Options = {
    includePrerelease: true,
  };

  // Migration
  const engineId = EngineId("074fc39e-678b-4c13-8916-ffca8d505d1d");

  if (semver.satisfies(projectAppVersion, "<0.4", semverSatisfiesOptions)) {
    for (const audioItemsKey in projectData.audioItems) {
      if ("charactorIndex" in projectData.audioItems[audioItemsKey]) {
        projectData.audioItems[audioItemsKey].characterIndex =
          projectData.audioItems[audioItemsKey].charactorIndex;
        delete projectData.audioItems[audioItemsKey].charactorIndex;
      }
    }
    for (const audioItemsKey in projectData.audioItems) {
      if (projectData.audioItems[audioItemsKey].query != null) {
        projectData.audioItems[audioItemsKey].query.volumeScale = 1;
        projectData.audioItems[audioItemsKey].query.pauseLengthScale = 1;
        projectData.audioItems[audioItemsKey].query.prePhonemeLength = 0.1;
        projectData.audioItems[audioItemsKey].query.postPhonemeLength = 0.1;
        projectData.audioItems[audioItemsKey].query.outputSamplingRate =
          DEFAULT_SAMPLING_RATE;
      }
    }
  }

  if (semver.satisfies(projectAppVersion, "<0.5", semverSatisfiesOptions)) {
    for (const audioItemsKey in projectData.audioItems) {
      const audioItem = projectData.audioItems[audioItemsKey];
      if (audioItem.query != null) {
        audioItem.query.outputStereo = false;
        for (const accentPhrase of audioItem.query.accentPhrases) {
          if (accentPhrase.pauseMora) {
            accentPhrase.pauseMora.vowelLength = 0;
          }
          for (const mora of accentPhrase.moras) {
            if (mora.consonant) {
              mora.consonantLength = 0;
            }
            mora.vowelLength = 0;
          }
        }

        // set phoneme length
        // 0.7 未満のプロジェクトファイルは styleId ではなく characterIndex なので、ここだけ characterIndex とした
        if (audioItem.characterIndex == undefined)
          throw new Error("audioItem.characterIndex === undefined");
        await fetchMoraData({
          accentPhrases: audioItem.query.accentPhrases,
          engineId,
          styleId: audioItem.characterIndex,
        }).then((accentPhrases: AccentPhrase[]) => {
          accentPhrases.forEach((newAccentPhrase, i) => {
            const oldAccentPhrase = audioItem.query.accentPhrases[i];
            if (newAccentPhrase.pauseMora) {
              oldAccentPhrase.pauseMora.vowelLength =
                newAccentPhrase.pauseMora.vowelLength;
            }
            newAccentPhrase.moras.forEach((mora, j) => {
              if (mora.consonant) {
                oldAccentPhrase.moras[j].consonantLength = mora.consonantLength;
              }
              oldAccentPhrase.moras[j].vowelLength = mora.vowelLength;
            });
          });
        });
      }
    }
  }

  if (semver.satisfies(projectAppVersion, "<0.7", semverSatisfiesOptions)) {
    for (const audioItemsKey in projectData.audioItems) {
      const audioItem = projectData.audioItems[audioItemsKey];
      if (audioItem.characterIndex != null) {
        if (audioItem.characterIndex == 0) {
          // 四国めたん 0 -> 四国めたん（あまあま） 0
          audioItem.speaker = 0;
        }
        if (audioItem.characterIndex == 1) {
          // ずんだもん 1 -> ずんだもん（あまあま） 1
          audioItem.speaker = 1;
        }
        delete audioItem.characterIndex;
      }
    }
  }

  if (semver.satisfies(projectAppVersion, "<0.8", semverSatisfiesOptions)) {
    for (const audioItemsKey in projectData.audioItems) {
      const audioItem = projectData.audioItems[audioItemsKey];
      if (audioItem.speaker != null) {
        audioItem.styleId = audioItem.speaker;
        delete audioItem.speaker;
      }
    }
  }

  if (semver.satisfies(projectAppVersion, "<0.14", semverSatisfiesOptions)) {
    for (const audioItemsKey in projectData.audioItems) {
      const audioItem = projectData.audioItems[audioItemsKey];
      if (audioItem.engineId == undefined) {
        audioItem.engineId = engineId;
      }
    }
  }

  if (semver.satisfies(projectAppVersion, "<0.15", semverSatisfiesOptions)) {
    for (const audioItemsKey in projectData.audioItems) {
      const audioItem = projectData.audioItems[audioItemsKey];
      if (audioItem.voice == undefined) {
        const oldEngineId = audioItem.engineId;
        const oldStyleId = audioItem.styleId;
        const voice = voices.find(
          (voice) =>
            voice.engineId === audioItem.engineId &&
            voice.styleId === audioItem.styleId,
        );
        if (voice == undefined)
          throw new Error(`voice == undefined: ${oldEngineId}, ${oldStyleId}`);
        audioItem.voice = voice;

        delete audioItem.engineId;
        delete audioItem.styleId;
      }
    }
  }

  if (semver.satisfies(projectAppVersion, "<0.17", semverSatisfiesOptions)) {
    // 0.17 未満のプロジェクトファイルはトークの情報のみ
    // なので全情報(audioKeys/audioItems)をtalkに移動する
    projectData.talk = {
      audioKeys: projectData.audioKeys,
      audioItems: projectData.audioItems,
    };

    // ソングの情報を初期化
    // generateSingingStoreInitialScoreが今後変わることがあるかもしれないので、
    // 0.17時点のスコア情報を直接書く
    projectData.song = {
      tpqn: DEFAULT_TPQN,
      tempos: [
        {
          position: 0,
          bpm: DEFAULT_BPM,
        },
      ],
      timeSignatures: [
        {
          measureNumber: 1,
          beats: DEFAULT_BEATS,
          beatType: DEFAULT_BEAT_TYPE,
        },
      ],
      tracks: [
        {
          singer: undefined,
          keyRangeAdjustment: 0,
          notes: [],
        },
      ],
    };

    delete projectData.audioKeys;
    delete projectData.audioItems;
  }

  if (semver.satisfies(projectAppVersion, "<0.17.1", semverSatisfiesOptions)) {
    // 声量調整値の追加
    for (const track of projectData.song.tracks) {
      track.volumeRangeAdjustment = 0;
    }
  }

  if (semver.satisfies(projectAppVersion, "<0.19.0", semverSatisfiesOptions)) {
    // ピッチ編集値の追加
    for (const track of projectData.song.tracks) {
      track.pitchEditData = [];
    }
  }

  if (semver.satisfies(projectAppVersion, "<0.20.0", semverSatisfiesOptions)) {
    // tracks: Track[] -> tracks: Record<TrackId, Track> + trackOrder: TrackId[]
    const newTracks: Record<TrackId, unknown> = {};
    for (const track of projectData.song.tracks) {
      track.name = DEFAULT_TRACK_NAME;
      track.solo = false;
      track.mute = false;
      track.gain = 1;
      track.pan = 0;
      newTracks[TrackId(uuid4())] = track;
    }
    projectData.song.tracks = newTracks;
    projectData.song.trackOrder = Object.keys(newTracks);
  }

<<<<<<< HEAD
  if (semver.satisfies(projectAppVersion, "<0.22.0", semverSatisfiesOptions)) {
    // 文内無音倍率の追加
    for (const audioItemsKey in projectData.talk.audioItems) {
      projectData.talk.audioItems[audioItemsKey].query.pauseLengthScale = 1;
    }
  }
=======
  // FIXME: 0.22.0 のマイグレーション(おそらく)
  // よく把握できていないため保留
  //if (semver.satisfies(projectAppVersion, "<0.22.0", semverSatisfiesOptions)) {
  if (!("loop" in projectData.song)) {
    projectData.song.loop = {
      startTick: 0,
      endTick: 0,
      isLoopEnabled: false,
    };
  }
  //}
>>>>>>> c0b9e63d

  // Validation check
  // トークはvalidateTalkProjectで検証する
  // ソングはSET_SCOREの中の`isValidScore`関数で検証される
  const parsedProjectData = projectSchema.parse(projectData);
  validateTalkProject(parsedProjectData.talk);

  return parsedProjectData;
};<|MERGE_RESOLUTION|>--- conflicted
+++ resolved
@@ -304,14 +304,12 @@
     projectData.song.trackOrder = Object.keys(newTracks);
   }
 
-<<<<<<< HEAD
   if (semver.satisfies(projectAppVersion, "<0.22.0", semverSatisfiesOptions)) {
     // 文内無音倍率の追加
     for (const audioItemsKey in projectData.talk.audioItems) {
       projectData.talk.audioItems[audioItemsKey].query.pauseLengthScale = 1;
     }
   }
-=======
   // FIXME: 0.22.0 のマイグレーション(おそらく)
   // よく把握できていないため保留
   //if (semver.satisfies(projectAppVersion, "<0.22.0", semverSatisfiesOptions)) {
@@ -323,7 +321,6 @@
     };
   }
   //}
->>>>>>> c0b9e63d
 
   // Validation check
   // トークはvalidateTalkProjectで検証する
