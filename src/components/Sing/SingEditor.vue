<template>
  <ToolBar />
  <div class="sing-main" :class="{ 'sidebar-open': isSidebarOpen }">
    <EngineStartupOverlay :isCompletedInitialStartup />
    <div v-if="nowAudioExporting" class="exporting-dialog">
      <div>
        <QSpinner color="primary" size="2.5rem" />
        <div class="q-mt-xs">
          {{ nowRendering ? "レンダリング中・・・" : "音声を書き出し中・・・" }}
        </div>
        <QBtn
          v-if="nowRendering"
          padding="xs md"
          label="音声の書き出しをキャンセル"
          color="surface"
          textColor="display"
          class="q-mt-sm"
          @click="cancelExport"
        />
      </div>
    </div>
<<<<<<< HEAD
    <ScoreSequencer />
    <ColorSchemeEditor v-if="showColorSchemeEditor" />
=======

    <QSplitter
      :modelValue="isSidebarOpen ? sidebarWidth : 0"
      unit="px"
      class="full-width"
      :limits="[200, 300]"
      :disable="!isSidebarOpen"
      :separatorStyle="{ display: isSidebarOpen ? 'block' : 'none' }"
      emitImmediately
      @update:modelValue="setSidebarWidth"
    >
      <template #before>
        <SideBar v-if="isSidebarOpen" />
      </template>
      <template #after>
        <!-- full-heightで高さをQSplitterの高さに揃える -->
        <ScoreSequencer class="full-height" />
      </template>
    </QSplitter>
>>>>>>> b1596965
  </div>
</template>

<script setup lang="ts">
import { computed, ref } from "vue";
import ToolBar from "./ToolBar/ToolBar.vue";
import ScoreSequencer from "./ScoreSequencer.vue";
<<<<<<< HEAD
import ColorSchemeEditor from "@/components/Sing/ColorSchemeEditor.vue";
=======
import SideBar from "./SideBar/SideBar.vue";
>>>>>>> b1596965
import EngineStartupOverlay from "@/components/EngineStartupOverlay.vue";
import { useStore } from "@/store";
import onetimeWatch from "@/helpers/onetimeWatch";
import {
  DEFAULT_TPQN,
  createDefaultTempo,
  createDefaultTimeSignature,
} from "@/sing/domain";

const props = defineProps<{
  isEnginesReady: boolean;
  isProjectFileLoaded: boolean | "waiting";
}>();

const store = useStore();

const isSidebarOpen = computed(
  () =>
    store.state.experimentalSetting.enableMultiTrack &&
    store.state.isSongSidebarOpen,
);
const sidebarWidth = ref(300);

const setSidebarWidth = (width: number) => {
  if (isSidebarOpen.value) {
    sidebarWidth.value = width;
  }
};

const nowRendering = computed(() => {
  return store.state.nowRendering;
});
const nowAudioExporting = computed(() => {
  return store.state.nowAudioExporting;
});

const showColorSchemeEditor = computed(() => {
  return (
    store.state.colorSchemeSetting.currentColorScheme &&
    store.state.experimentalSetting.enableColorSchemeEditor
  );
});

const cancelExport = () => {
  store.dispatch("CANCEL_AUDIO_EXPORT");
};

const isCompletedInitialStartup = ref(false);
// TODO: Vueっぽくないので解体する
onetimeWatch(
  () => props.isProjectFileLoaded,
  async (isProjectFileLoaded) => {
    if (isProjectFileLoaded == "waiting" || !props.isEnginesReady)
      return "continue";

    if (!isProjectFileLoaded) {
      await store.dispatch("SET_TPQN", { tpqn: DEFAULT_TPQN });
      await store.dispatch("SET_TEMPOS", { tempos: [createDefaultTempo(0)] });
      await store.dispatch("SET_TIME_SIGNATURES", {
        timeSignatures: [createDefaultTimeSignature(1)],
      });
      const trackId = store.state.trackOrder[0];
      await store.dispatch("SET_NOTES", { notes: [], trackId });
      // CI上のe2eテストのNemoエンジンには歌手がいないためエラーになるのでワークアラウンド
      // FIXME: 歌手をいると見せかけるmock APIを作り、ここのtry catchを削除する
      try {
        await store.dispatch("SET_SINGER", {
          trackId,
          withRelated: true,
        });
      } catch (e) {
        window.backend.logError(e);
      }
    }

    await store.dispatch("SET_VOLUME", { volume: 0.6 });
    await store.dispatch("SET_PLAYHEAD_POSITION", { position: 0 });
    isCompletedInitialStartup.value = true;

    return "unwatch";
  },
  {
    immediate: true,
  },
);
</script>

<style scoped lang="scss">
@use "@/styles/variables" as vars;
@use "@/styles/colors" as colors;

.layout-container {
  min-height: calc(100vh - #{vars.$menubar-height});
}
.sing-main {
  display: flex;
  overflow: hidden;
  position: relative;
}

.exporting-dialog {
  background-color: rgba(colors.$display-rgb, 0.15);
  position: absolute;
  inset: 0;
  z-index: 10;
  display: flex;
  text-align: center;
  align-items: center;
  justify-content: center;

  > div {
    color: colors.$display;
    background: colors.$surface;
    border-radius: 6px;
    padding: 14px;
  }
}
</style><|MERGE_RESOLUTION|>--- conflicted
+++ resolved
@@ -19,10 +19,8 @@
         />
       </div>
     </div>
-<<<<<<< HEAD
     <ScoreSequencer />
     <ColorSchemeEditor v-if="showColorSchemeEditor" />
-=======
 
     <QSplitter
       :modelValue="isSidebarOpen ? sidebarWidth : 0"
@@ -42,7 +40,6 @@
         <ScoreSequencer class="full-height" />
       </template>
     </QSplitter>
->>>>>>> b1596965
   </div>
 </template>
 
@@ -50,11 +47,8 @@
 import { computed, ref } from "vue";
 import ToolBar from "./ToolBar/ToolBar.vue";
 import ScoreSequencer from "./ScoreSequencer.vue";
-<<<<<<< HEAD
+import SideBar from "./SideBar/SideBar.vue";
 import ColorSchemeEditor from "@/components/Sing/ColorSchemeEditor.vue";
-=======
-import SideBar from "./SideBar/SideBar.vue";
->>>>>>> b1596965
 import EngineStartupOverlay from "@/components/EngineStartupOverlay.vue";
 import { useStore } from "@/store";
 import onetimeWatch from "@/helpers/onetimeWatch";
