<template>
  <div :class="[className, isInSelectedTrack && 'is-in-selected-track']"></div>
</template>

<script setup lang="ts">
import { computed } from "vue";
import { useStore } from "@/store";
import { getOrThrow } from "@/helpers/mapHelper";
import { PhraseSourceHash, PhraseState } from "@/store/type";

const props = defineProps<{
  phraseKey: PhraseSourceHash;
  isInSelectedTrack: boolean;
}>();

const store = useStore();
const classNames: Record<PhraseState, string> = {
  WAITING_TO_BE_RENDERED: "waiting-to-be-rendered",
  NOW_RENDERING: "now-rendering",
  COULD_NOT_RENDER: "could-not-render",
  PLAYABLE: "playable",
};
const className = computed(() => {
  const phrase = getOrThrow(store.state.phrases, props.phraseKey);

  return classNames[phrase.state];
});
</script>

<style scoped lang="scss">
@use "@/styles/variables" as vars;
@use "@/styles/colors" as colors;

@function tint($color) {
  @return color-mix(in srgb, $color 50%, colors.$background);
}
@mixin tint-if-in-other-track($property, $color) {
  &.is-in-selected-track {
    #{$property}: $color;
  }
  &:not(.is-in-selected-track) {
    #{$property}: tint($color);
  }
}

.waiting-to-be-rendered {
<<<<<<< HEAD
  background-color: var(--scheme-color-background);
  background-image: linear-gradient(
    to right,
    --scheme-color-primary-fixed-dim,
    --scheme-color-primary-fixed-dim
=======
  @include tint-if-in-other-track(
    "background-color",
    color-mix(in srgb, colors.$primary 80%, colors.$background)
>>>>>>> b1596965
  );
}

.now-rendering {
<<<<<<< HEAD
  border: 1px solid --scheme-color-primary-fixed-dim;
  background-color: var(--scheme-color-background);
  background-size: 28px 28px;
  background-image: linear-gradient(
    -45deg,
    var(--scheme-color-primary-fixed-dim) 25%,
    color-mix(
        in oklch,
        var(--scheme-color-primary-fixed-dim) 36%,
        var(--scheme-color-background)
      )
      25%,
    color-mix(
        in oklch,
        var(--scheme-color-primary-fixed-dim) 36%,
        var(--scheme-color-background)
      )
      50%,
    var(--scheme-color-primary-fixed-dim) 50%,
    var(--scheme-color-primary-fixed-dim) 75%,
    color-mix(
        in oklch,
        var(--scheme-color-primary-fixed-dim) 36%,
        var(--scheme-color-background)
      )
      75%,
    color-mix(
        in oklch,
        var(--scheme-color-primary-fixed-dim) 36%,
        var(--scheme-color-background)
      )
      100%
  );
=======
  background-color: colors.$background;
  background-size: 28px 28px;
  &.is-in-selected-track {
    border: 1px solid rgba(colors.$primary-rgb, 0.7);
    background-image: linear-gradient(
      -45deg,
      colors.$primary,
      colors.$primary 25%,
      rgba(colors.$primary-rgb, 0.36) 25%,
      rgba(colors.$primary-rgb, 0.36) 50%,
      colors.$primary 50%,
      colors.$primary 75%,
      rgba(colors.$primary-rgb, 0.36) 75%,
      rgba(colors.$primary-rgb, 0.36) 100%
    );
  }
  &:not(.is-in-selected-track) {
    border: 1px solid tint(rgba(colors.$primary-rgb, 0.7));
    background-image: linear-gradient(
      -45deg,
      tint(colors.$primary),
      tint(colors.$primary) 25%,
      tint(rgba(colors.$primary-rgb, 0.36)) 25%,
      tint(rgba(colors.$primary-rgb, 0.36)) 50%,
      tint(colors.$primary) 50%,
      tint(colors.$primary) 75%,
      tint(rgba(colors.$primary-rgb, 0.36)) 75%,
      tint(rgba(colors.$primary-rgb, 0.36)) 100%
    );
  }
>>>>>>> b1596965
  animation: stripes-animation 0.7s linear infinite;
}

@keyframes stripes-animation {
  from {
    background-position-x: 0;
  }
  to {
    background-position-x: 28px;
  }
}

.could-not-render {
<<<<<<< HEAD
  background-color: var(--scheme-color-error);
=======
  @include tint-if-in-other-track("background-color", colors.$warning);
>>>>>>> b1596965
}

.playable {
  visibility: hidden;
}
</style><|MERGE_RESOLUTION|>--- conflicted
+++ resolved
@@ -44,22 +44,19 @@
 }
 
 .waiting-to-be-rendered {
-<<<<<<< HEAD
   background-color: var(--scheme-color-background);
   background-image: linear-gradient(
     to right,
     --scheme-color-primary-fixed-dim,
     --scheme-color-primary-fixed-dim
-=======
+  );
   @include tint-if-in-other-track(
     "background-color",
     color-mix(in srgb, colors.$primary 80%, colors.$background)
->>>>>>> b1596965
   );
 }
 
 .now-rendering {
-<<<<<<< HEAD
   border: 1px solid --scheme-color-primary-fixed-dim;
   background-color: var(--scheme-color-background);
   background-size: 28px 28px;
@@ -93,7 +90,6 @@
       )
       100%
   );
-=======
   background-color: colors.$background;
   background-size: 28px 28px;
   &.is-in-selected-track {
@@ -124,7 +120,6 @@
       tint(rgba(colors.$primary-rgb, 0.36)) 100%
     );
   }
->>>>>>> b1596965
   animation: stripes-animation 0.7s linear infinite;
 }
 
@@ -138,11 +133,11 @@
 }
 
 .could-not-render {
-<<<<<<< HEAD
   background-color: var(--scheme-color-error);
-=======
-  @include tint-if-in-other-track("background-color", colors.$warning);
->>>>>>> b1596965
+  @include tint-if-in-other-track(
+    "background-color",
+    var(--scheme-color-error)
+  );
 }
 
 .playable {
