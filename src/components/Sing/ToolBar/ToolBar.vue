--- conflicted
+++ resolved
@@ -113,9 +113,7 @@
         icon="stop"
         @click="stop"
       />
-<<<<<<< HEAD
       <PlayheadPositionDisplay class="sing-playhead-position" />
-=======
       <QBtn
         flat
         round
@@ -125,13 +123,6 @@
         icon="repeat"
         @click="toggleLoop"
       />
-      <div class="sing-playhead-position">
-        <div>{{ playheadPositionMinSecStr }}</div>
-        <div class="sing-playhead-position-millisec">
-          .{{ playHeadPositionMilliSecStr }}
-        </div>
-      </div>
->>>>>>> c0b9e63d
     </div>
     <!-- settings for edit controls -->
     <div class="sing-controls">
@@ -197,11 +188,8 @@
 import CharacterMenuButton from "@/components/Sing/CharacterMenuButton/MenuButton.vue";
 import { useHotkeyManager } from "@/plugins/hotkeyPlugin";
 import { SequencerEditTarget } from "@/store/type";
-<<<<<<< HEAD
 import { UnreachableError } from "@/type/utility";
-=======
 import { getNoteDuration } from "@/sing/domain";
->>>>>>> c0b9e63d
 
 const store = useStore();
 
@@ -448,7 +436,7 @@
   if (loopStartTick.value === loopEndTick.value) {
     const sequencerBodyElement = document.querySelector(".sequencer-body");
     if (!sequencerBodyElement) return;
-    const currentPosition = store.getters.GET_PLAYHEAD_POSITION();
+    const currentPosition = store.getters.PLAYHEAD_POSITION;
     const timeSignature = store.state.timeSignatures[0];
     const oneMeasureTicks =
       getNoteDuration(timeSignature.beatType, store.state.tpqn) *
