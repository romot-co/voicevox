<<<<<<< HEAD
<template>
  <QBtnGroup flat class="edit-target-switcher">
    <!-- ノート -->
    <QBtn
      dense
      unelevated
      class="segment-switch"
      :class="{ active: editTarget === 'NOTE' }"
      @click="changeEditTarget('NOTE')"
    >
      <QIcon name="piano" size="24px" />
      <QTooltip
        :delay="500"
        anchor="bottom middle"
        transition-show=""
        transition-hide=""
      >
        ノート編集
      </QTooltip>
    </QBtn>

    <!-- ピッチ -->
    <QBtn
      dense
      unelevated
      class="segment-switch"
      :class="{ active: editTarget === 'PITCH' }"
      @click="changeEditTarget('PITCH')"
    >
      <QIcon name="timeline" size="24px" />
      <QTooltip
        :delay="500"
        anchor="bottom middle"
        transition-show=""
        transition-hide=""
      >
        ピッチ編集<br />Ctrl+クリックで消去
      </QTooltip>
    </QBtn>
  </QBtnGroup>
=======
<!--
  ノートやピッチなどの編集対象を切り替えるボタン
-->

<template>
  <QBtnToggle
    dense
    unelevated
    toggleColor="primary"
    :modelValue="editTarget"
    toggleTextColor="display-on-primary"
    class="edit-target-switcher q-mr-sm"
    :options="[
      {
        icon: 'piano',
        value: 'NOTE',
        slot: 'NOTE',
      },
      {
        icon: 'show_chart',
        value: 'PITCH',
        slot: 'PITCH',
      },
    ]"
    @update:modelValue="changeEditTarget"
    ><template #NOTE
      ><QTooltip :delay="500" anchor="bottom middle">ノート編集</QTooltip>
    </template>
    <template #PITCH>
      <QTooltip :delay="500" anchor="bottom middle"
        >ピッチ編集<br />{{ !isMac ? "Ctrl" : "Cmd" }}+クリックで消去</QTooltip
      >
    </template>
  </QBtnToggle>
>>>>>>> 1f39897f
</template>

<script setup lang="ts">
import { SequencerEditTarget } from "@/store/type";
import { isMac } from "@/type/preload";

defineProps<{
  editTarget: SequencerEditTarget;
  changeEditTarget: (editTarget: SequencerEditTarget) => void;
}>();
</script>

<<<<<<< HEAD
<style scoped lang="scss">
.edit-target-switcher {
  background: var(--md-sys-color-surface-container-high);
  border-radius: 28px;
  padding: 4px;
}

.segment-switch {
  color: var(--md-sys-color-on-surface-variant);
  height: 40px;
  min-width: 40px;
  border-radius: 20px !important;

  &.active {
    background: var(--md-sys-color-secondary-container);
    color: var(--md-sys-color-primary);
=======
<style lang="scss" scoped>
.edit-target-switcher :deep(.q-btn-item) {
  position: relative;

  &.bg-primary {
    // borderがないと切り換え時に1px動くのでそれを防ぐ
    border: 1px solid var(--color-primary);
  }
  &:not(.bg-primary) {
    border: 1px solid rgba(var(--color-display-rgb), 0.3);
    &:first-child {
      border-right: 0;
    }
    &:last-child {
      border-left: 0;
    }
>>>>>>> 1f39897f
  }
}
</style><|MERGE_RESOLUTION|>--- conflicted
+++ resolved
@@ -1,4 +1,3 @@
-<<<<<<< HEAD
 <template>
   <QBtnGroup flat class="edit-target-switcher">
     <!-- ノート -->
@@ -13,8 +12,8 @@
       <QTooltip
         :delay="500"
         anchor="bottom middle"
-        transition-show=""
-        transition-hide=""
+        transitionShow=""
+        transitionHide=""
       >
         ノート編集
       </QTooltip>
@@ -32,49 +31,13 @@
       <QTooltip
         :delay="500"
         anchor="bottom middle"
-        transition-show=""
-        transition-hide=""
+        transitionShow=""
+        transitionSide=""
       >
-        ピッチ編集<br />Ctrl+クリックで消去
+        ピッチ編集<br />{{ !isMac ? "Ctrl" : "Cmd" }}+クリックで消去
       </QTooltip>
     </QBtn>
   </QBtnGroup>
-=======
-<!--
-  ノートやピッチなどの編集対象を切り替えるボタン
--->
-
-<template>
-  <QBtnToggle
-    dense
-    unelevated
-    toggleColor="primary"
-    :modelValue="editTarget"
-    toggleTextColor="display-on-primary"
-    class="edit-target-switcher q-mr-sm"
-    :options="[
-      {
-        icon: 'piano',
-        value: 'NOTE',
-        slot: 'NOTE',
-      },
-      {
-        icon: 'show_chart',
-        value: 'PITCH',
-        slot: 'PITCH',
-      },
-    ]"
-    @update:modelValue="changeEditTarget"
-    ><template #NOTE
-      ><QTooltip :delay="500" anchor="bottom middle">ノート編集</QTooltip>
-    </template>
-    <template #PITCH>
-      <QTooltip :delay="500" anchor="bottom middle"
-        >ピッチ編集<br />{{ !isMac ? "Ctrl" : "Cmd" }}+クリックで消去</QTooltip
-      >
-    </template>
-  </QBtnToggle>
->>>>>>> 1f39897f
 </template>
 
 <script setup lang="ts">
@@ -87,7 +50,6 @@
 }>();
 </script>
 
-<<<<<<< HEAD
 <style scoped lang="scss">
 .edit-target-switcher {
   background: var(--md-sys-color-surface-container-high);
@@ -104,24 +66,6 @@
   &.active {
     background: var(--md-sys-color-secondary-container);
     color: var(--md-sys-color-primary);
-=======
-<style lang="scss" scoped>
-.edit-target-switcher :deep(.q-btn-item) {
-  position: relative;
-
-  &.bg-primary {
-    // borderがないと切り換え時に1px動くのでそれを防ぐ
-    border: 1px solid var(--color-primary);
-  }
-  &:not(.bg-primary) {
-    border: 1px solid rgba(var(--color-display-rgb), 0.3);
-    &:first-child {
-      border-right: 0;
-    }
-    &:last-child {
-      border-left: 0;
-    }
->>>>>>> 1f39897f
   }
 }
 </style>