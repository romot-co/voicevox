<template>
  <div ref="sequencerKeys" class="sequencer-keys">
<<<<<<< HEAD
    <svg
      xmlns="http://www.w3.org/2000/svg"
      :width="width"
      :height="height"
      shape-rendering="geometricPrecision"
    >
=======
    <svg xmlns="http://www.w3.org/2000/svg" :width :height>
>>>>>>> 1f39897f
      <g
        v-for="(whiteKeyInfo, index) in whiteKeyInfos"
        :key="index"
        @mousedown="onMouseDown(whiteKeyInfo.noteNumber)"
        @mouseenter="onMouseEnter(whiteKeyInfo.noteNumber)"
      >
        <rect
          :x="whiteKeyRects[index].x"
          :y="whiteKeyRects[index].y - offset"
          :width="whiteKeyRects[index].width"
          :height="whiteKeyRects[index].height"
          :title="whiteKeyInfo.name"
          :class="
            noteNumberOfKeyBeingPressed === whiteKeyInfo.noteNumber
              ? 'white-key-being-pressed'
              : 'white-key'
          "
        />
        <text
          v-if="whiteKeyInfo.pitch === 'C'"
          font-size="10"
          :x="whiteKeyRects[index].x + whiteKeyRects[index].width - 18"
          :y="whiteKeyRects[index].y + whiteKeyRects[index].height - 4 - offset"
          class="pitchname"
        >
          {{ whiteKeyInfo.name }}
        </text>
      </g>
      <rect
        v-for="(blackKeyInfo, index) in blackKeyInfos"
        :key="index"
        :x="blackKeyRects[index].x"
        :y="blackKeyRects[index].y - offset"
        :width="blackKeyRects[index].width"
        :height="blackKeyRects[index].height"
        rx="2"
        ry="2"
        :title="blackKeyInfo.name"
        :class="
          noteNumberOfKeyBeingPressed === blackKeyInfo.noteNumber
            ? 'black-key-being-pressed'
            : 'black-key'
        "
        @mousedown="onMouseDown(blackKeyInfo.noteNumber)"
        @mouseenter="onMouseEnter(blackKeyInfo.noteNumber)"
      />
    </svg>
  </div>
</template>

<script setup lang="ts">
import { computed, ref, onMounted, onUnmounted } from "vue";
import { useStore } from "@/store";
import { keyInfos, getKeyBaseHeight } from "@/sing/viewHelper";

const props = withDefaults(
  defineProps<{
    offset: number;
    blackKeyWidth: number;
  }>(),
  {
    offset: 0,
    blackKeyWidth: 30,
  },
);
const store = useStore();
const width = ref(48);
const zoomY = computed(() => store.state.sequencerZoomY);
const keyBaseHeight = getKeyBaseHeight();
const whiteKeyInfos = keyInfos.filter((value) => value.color === "white");
const blackKeyInfos = keyInfos.filter((value) => value.color === "black");
const whiteKeyBasePositions = whiteKeyInfos.map((value) => {
  const noteNumber = value.noteNumber;
  const n = noteNumber % 12;
  const o = Math.floor(noteNumber / 12);
  if (n < 5) {
    return keyBaseHeight * (128 - 12 * o - (5 / 3) * (n / 2 + 1));
  } else {
    return keyBaseHeight * (128 - 12 * o - 5 - (7 / 4) * ((n - 5) / 2 + 1));
  }
});
const blackKeyBasePositions = blackKeyInfos.map((value) => {
  return keyBaseHeight * (127 - value.noteNumber);
});
const height = computed(() => {
  return keyBaseHeight * 128 * zoomY.value + 1;
});
const whiteKeyRects = computed(() => {
  return whiteKeyBasePositions.map((value, index, array) => {
    const isLast = index === array.length - 1;
    const nextValue = isLast ? keyBaseHeight * 128 : array[index + 1];
    return {
      x: -2,
      y: Math.floor(value * zoomY.value),
      width: width.value + 2,
      height:
        Math.floor(nextValue * zoomY.value) - Math.floor(value * zoomY.value),
    };
  });
});
const blackKeyRects = computed(() => {
  return blackKeyBasePositions.map((value) => {
    return {
      x: -2,
      y: Math.floor(value * zoomY.value),
      width: props.blackKeyWidth + 2,
      height: Math.floor(keyBaseHeight * zoomY.value),
    };
  });
});
const noteNumberOfKeyBeingPressed = ref<number | undefined>();

const sequencerKeys = ref<HTMLElement | null>(null);
let resizeObserver: ResizeObserver | undefined;

const onMouseDown = (noteNumber: number) => {
  noteNumberOfKeyBeingPressed.value = noteNumber;
  store.dispatch("PLAY_PREVIEW_SOUND", { noteNumber });
};

const onMouseUp = () => {
  if (noteNumberOfKeyBeingPressed.value != undefined) {
    const noteNumber = noteNumberOfKeyBeingPressed.value;
    noteNumberOfKeyBeingPressed.value = undefined;
    store.dispatch("STOP_PREVIEW_SOUND", { noteNumber });
  }
};

const onMouseEnter = (noteNumber: number) => {
  if (
    noteNumberOfKeyBeingPressed.value != undefined &&
    noteNumberOfKeyBeingPressed.value !== noteNumber
  ) {
    store.dispatch("STOP_PREVIEW_SOUND", {
      noteNumber: noteNumberOfKeyBeingPressed.value,
    });
    noteNumberOfKeyBeingPressed.value = noteNumber;
    store.dispatch("PLAY_PREVIEW_SOUND", { noteNumber });
  }
};

onMounted(() => {
  const sequencerKeysElement = sequencerKeys.value;
  if (!sequencerKeysElement) {
    throw new Error("sequencerKeysElement is null.");
  }
  resizeObserver = new ResizeObserver((entries) => {
    let inlineSize = 0;
    for (const entry of entries) {
      for (const borderBoxSize of entry.borderBoxSize) {
        inlineSize = borderBoxSize.inlineSize;
      }
    }
    if (inlineSize > 0 && inlineSize !== width.value) {
      width.value = inlineSize;
    }
  });
  resizeObserver.observe(sequencerKeysElement);

  document.addEventListener("mouseup", onMouseUp);
});

onUnmounted(() => {
  resizeObserver?.disconnect();
  document.removeEventListener("mouseup", onMouseUp);
});
</script>

<style scoped lang="scss">
@use "@/styles/variables" as vars;
@use "@/styles/colors" as colors;

.sequencer-keys {
  backface-visibility: hidden;
  background: var(--md-sys-color-background);
  overflow: hidden;
}

.white-key {
  fill: var(--md-custom-color-sing-piano-key-white);
  stroke: var(--md-sys-color-outline-variant);
}

.white-key-being-pressed {
  fill: var(--md-sys-color-secondary-fixed);
  stroke: var(--md-sys-color-secondary-fixed);
}

.black-key {
  fill: var(--md-custom-color-sing-piano-key-black);
}

.black-key-being-pressed {
  fill: var(--md-sys-color-secondary-fixed);
}

.pitchname {
  fill: var(--md-sys-color-on-surface-fixed);
}
</style><|MERGE_RESOLUTION|>--- conflicted
+++ resolved
@@ -1,15 +1,11 @@
 <template>
   <div ref="sequencerKeys" class="sequencer-keys">
-<<<<<<< HEAD
     <svg
       xmlns="http://www.w3.org/2000/svg"
-      :width="width"
-      :height="height"
+      :width
+      :height
       shape-rendering="geometricPrecision"
     >
-=======
-    <svg xmlns="http://www.w3.org/2000/svg" :width :height>
->>>>>>> 1f39897f
       <g
         v-for="(whiteKeyInfo, index) in whiteKeyInfos"
         :key="index"
