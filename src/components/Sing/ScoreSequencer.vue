<template>
  <div class="score-sequencer">
    <!-- 左上の角 -->
    <div class="sequencer-corner"></div>
    <!-- ルーラー -->
    <SequencerRuler class="sequencer-ruler" :offset="scrollX" :numMeasures />
    <!-- 鍵盤 -->
    <SequencerKeys
      class="sequencer-keys"
      :offset="scrollY"
      :blackKeyWidth="28"
    />
    <!-- シーケンサ -->
    <div
      ref="sequencerBody"
      class="sequencer-body"
      :class="{
        'edit-note': editTarget === 'NOTE',
        'rect-selecting': editTarget === 'NOTE' && shiftKey,
        'edit-pitch': editTarget === 'PITCH',
        'cursor-draw': editTarget === 'PITCH' && !ctrlKey,
        'resizing-note': isResizingNote,
      }"
      aria-label="シーケンサ"
      @mousedown="onMouseDown"
      @mousemove="onMouseMove"
      @mouseup="onMouseUp"
      @mouseenter="onMouseEnter"
      @mouseleave="onMouseLeave"
      @wheel="onWheel"
      @scroll="onScroll"
      @contextmenu.prevent
    >
      <!-- グリッド -->
      <SequencerGrid />
      <div
        v-if="editTarget === 'NOTE' && showGuideLine"
        class="sequencer-guideline"
        :style="{
          height: `${gridHeight}px`,
          transform: `translateX(${guideLineX}px)`,
        }"
      ></div>
      <CharacterPortrait />
      <!-- undefinedだと警告が出るのでnullを渡す -->
      <!-- TODO: ちゃんとしたトラックIDを渡す -->
      <SequencerShadowNote
        v-for="note in notesInOtherTracks"
        :key="note.id"
        :note
      />
      <SequencerNote
        v-for="note in editTarget === 'NOTE'
          ? notesInSelectedTrackWithPreview
          : notesInSelectedTrack"
        :key="note.id"
        class="sequencer-note"
        :note
        :nowPreviewing
        :isSelected="selectedNoteIds.has(note.id)"
        :isPreview="previewNoteIds.has(note.id)"
        :isOverlapping="overlappingNoteIdsInSelectedTrack.has(note.id)"
        :previewLyric="previewLyrics.get(note.id) || null"
        :isResizingNote
        @barMousedown="onNoteBarMouseDown($event, note)"
        @barDoubleClick="onNoteBarDoubleClick($event, note)"
        @leftEdgeMousedown="onNoteLeftEdgeMouseDown($event, note)"
        @rightEdgeMousedown="onNoteRightEdgeMouseDown($event, note)"
      />
      <SequencerLyricInput
        v-if="editingLyricNote != undefined"
        :editingLyricNote
        @lyricInput="onLyricInput"
        @lyricConfirmed="onLyricConfirmed"
      />
    </div>
    <SequencerPitch
      v-if="editTarget === 'PITCH'"
      class="sequencer-pitch"
      :style="{
        marginRight: `${scrollBarWidth}px`,
        marginBottom: `${scrollBarWidth}px`,
      }"
      :offsetX="scrollX"
      :offsetY="scrollY"
      :previewPitchEdit
    />
    <div
      class="sequencer-overlay"
      :style="{
        marginRight: `${scrollBarWidth}px`,
        marginBottom: `${scrollBarWidth}px`,
      }"
    >
      <div
        ref="rectSelectHitbox"
        class="rect-select-preview"
        :style="{
          display: isRectSelecting ? 'block' : 'none',
          left: `${Math.min(rectSelectStartX, cursorX)}px`,
          top: `${Math.min(rectSelectStartY, cursorY)}px`,
          width: `${Math.abs(cursorX - rectSelectStartX)}px`,
          height: `${Math.abs(cursorY - rectSelectStartY)}px`,
        }"
      ></div>
      <SequencerPhraseIndicator
        v-for="phraseInfo in phraseInfosInOtherTracks"
        :key="phraseInfo.key"
        :phraseKey="phraseInfo.key"
        :isInSelectedTrack="false"
        class="sequencer-phrase-indicator"
        :style="{
          width: `${phraseInfo.width}px`,
          transform: `translateX(${phraseInfo.x - scrollX}px)`,
        }"
      />
      <SequencerPhraseIndicator
        v-for="phraseInfo in phraseInfosInSelectedTrack"
        :key="phraseInfo.key"
        :phraseKey="phraseInfo.key"
        isInSelectedTrack
        class="sequencer-phrase-indicator"
        :style="{
          width: `${phraseInfo.width}px`,
          transform: `translateX(${phraseInfo.x - scrollX}px)`,
        }"
      />
      <div
        class="sequencer-playhead"
        data-testid="sequencer-playhead"
        :style="{
          transform: `translateX(${playheadX - scrollX}px)`,
        }"
      ></div>
    </div>
    <QSlider
      :modelValue="zoomX"
      :min="ZOOM_X_MIN"
      :max="ZOOM_X_MAX"
      :step="ZOOM_X_STEP"
      class="zoom-x-slider"
      trackSize="2px"
      @update:modelValue="setZoomX"
    />
    <QSlider
      :modelValue="zoomY"
      :min="ZOOM_Y_MIN"
      :max="ZOOM_Y_MAX"
      :step="ZOOM_Y_STEP"
      vertical
      reverse
      class="zoom-y-slider"
      trackSize="2px"
      @update:modelValue="setZoomY"
    />
    <ContextMenu
      v-if="editTarget === 'NOTE'"
      ref="contextMenu"
      :menudata="contextMenuData"
    />
    <div class="character-selecter"></div>
  </div>
</template>

<script setup lang="ts">
import {
  computed,
  ref,
  nextTick,
  onMounted,
  onActivated,
  onDeactivated,
} from "vue";
import ContextMenu, {
  ContextMenuItemData,
} from "@/components/Menu/ContextMenu.vue";
import { NoteId } from "@/type/preload";
import { useStore } from "@/store";
import { Note, SequencerEditTarget } from "@/store/type";
import {
  getEndTicksOfPhrase,
  getNoteDuration,
  getStartTicksOfPhrase,
  noteNumberToFrequency,
  tickToSecond,
} from "@/sing/domain";
import {
  getKeyBaseHeight,
  tickToBaseX,
  baseXToTick,
  noteNumberToBaseY,
  baseYToNoteNumber,
  keyInfos,
  getDoremiFromNoteNumber,
  ZOOM_X_MIN,
  ZOOM_X_MAX,
  ZOOM_X_STEP,
  ZOOM_Y_MIN,
  ZOOM_Y_MAX,
  ZOOM_Y_STEP,
  PREVIEW_SOUND_DURATION,
  getButton,
} from "@/sing/viewHelper";
import SequencerGrid from "@/components/Sing/SequencerGrid.vue";
import SequencerRuler from "@/components/Sing/SequencerRuler.vue";
import SequencerKeys from "@/components/Sing/SequencerKeys.vue";
import SequencerNote from "@/components/Sing/SequencerNote.vue";
import SequencerShadowNote from "@/components/Sing/SequencerShadowNote.vue";
import SequencerPhraseIndicator from "@/components/Sing/SequencerPhraseIndicator.vue";
import CharacterPortrait from "@/components/Sing/CharacterPortrait.vue";
import SequencerPitch from "@/components/Sing/SequencerPitch.vue";
import SequencerLyricInput from "@/components/Sing/SequencerLyricInput.vue";
import { isOnCommandOrCtrlKeyDown } from "@/store/utility";
import { createLogger } from "@/domain/frontend/log";
import { useHotkeyManager } from "@/plugins/hotkeyPlugin";
import {
  useCommandOrControlKey,
  useShiftKey,
} from "@/composables/useModifierKey";
import { applyGaussianFilter, linearInterpolation } from "@/sing/utility";
import { useLyricInput } from "@/composables/useLyricInput";
import { ExhaustiveError } from "@/type/utility";
import { uuid4 } from "@/helpers/random";

type PreviewMode =
  | "ADD_NOTE"
  | "MOVE_NOTE"
  | "RESIZE_NOTE_RIGHT"
  | "RESIZE_NOTE_LEFT"
  | "DRAW_PITCH"
  | "ERASE_PITCH";

// 直接イベントが来ているかどうか
const isSelfEventTarget = (event: UIEvent) => {
  return event.target === event.currentTarget;
};

const { warn } = createLogger("ScoreSequencer");
const store = useStore();
const state = store.state;

// 選択中のトラックID
const selectedTrackId = computed(() => store.getters.SELECTED_TRACK_ID);

// TPQN、テンポ、ノーツ
const tpqn = computed(() => state.tpqn);
const tempos = computed(() => state.tempos);
const notesInSelectedTrack = computed(() => store.getters.SELECTED_TRACK.notes);
const notesInOtherTracks = computed(() =>
  [...store.state.tracks.entries()].flatMap(([trackId, track]) =>
    trackId === selectedTrackId.value ? [] : track.notes,
  ),
);
const overlappingNoteIdsInSelectedTrack = computed(() =>
  store.getters.OVERLAPPING_NOTE_IDS(selectedTrackId.value),
);
const selectedNotes = computed(() =>
  store.getters.SELECTED_TRACK.notes.filter((note) =>
    selectedNoteIds.value.has(note.id),
  ),
);
const selectedNoteIds = computed(
  () => new Set(store.getters.SELECTED_NOTE_IDS),
);
const isNoteSelected = computed(() => {
  return selectedNoteIds.value.size > 0;
});
const notesInSelectedTrackWithPreview = computed(() => {
  if (nowPreviewing.value) {
    const previewNoteIds = new Set(previewNotes.value.map((value) => value.id));
    return previewNotes.value
      .concat(
        notesInSelectedTrack.value.filter(
          (note) => !previewNoteIds.has(note.id),
        ),
      )
      .toSorted((a, b) => {
        const aIsSelectedOrPreview =
          selectedNoteIds.value.has(a.id) || previewNoteIds.has(a.id);
        const bIsSelectedOrPreview =
          selectedNoteIds.value.has(b.id) || previewNoteIds.has(b.id);
        if (aIsSelectedOrPreview === bIsSelectedOrPreview) {
          return a.position - b.position;
        } else {
          // 「プレビュー中か選択中のノート」が「選択されていないノート」より
          // 手前に表示されるようにする
          return aIsSelectedOrPreview ? 1 : -1;
        }
      });
  } else {
    return notesInSelectedTrack.value.toSorted((a, b) => {
      const aIsSelected = selectedNoteIds.value.has(a.id);
      const bIsSelected = selectedNoteIds.value.has(b.id);
      if (aIsSelected === bIsSelected) {
        return a.position - b.position;
      } else {
        // 「選択中のノート」が「選択されていないノート」より手前に表示されるようにする
        return aIsSelected ? 1 : -1;
      }
    });
  }
});

// 矩形選択
const shiftKey = useShiftKey();
const isRectSelecting = ref(false);
const rectSelectStartX = ref(0);
const rectSelectStartY = ref(0);
const rectSelectHitbox = ref<HTMLElement | undefined>(undefined);

// ズーム状態
const zoomX = computed(() => state.sequencerZoomX);
const zoomY = computed(() => state.sequencerZoomY);

// スナップ
const snapTicks = computed(() => {
  return getNoteDuration(state.sequencerSnapType, tpqn.value);
});

// グリッド
const gridCellBaseHeight = getKeyBaseHeight();
const gridHeight = computed(() => {
  return gridCellBaseHeight * zoomY.value * keyInfos.length;
});

// 小節の数
const numMeasures = computed(() => {
  return store.getters.SEQUENCER_NUM_MEASURES;
});

// スクロール位置
const scrollX = ref(0);
const scrollY = ref(0);

// 再生ヘッドの位置
const playheadTicks = ref(0);
const playheadX = computed(() => {
  const baseX = tickToBaseX(playheadTicks.value, tpqn.value);
  return Math.floor(baseX * zoomX.value);
});

// フレーズ
const phraseInfos = computed(() => {
  return [...state.phrases.entries()].map(([key, phrase]) => {
    const startTicks = getStartTicksOfPhrase(phrase);
    const endTicks = getEndTicksOfPhrase(phrase);
    const startBaseX = tickToBaseX(startTicks, tpqn.value);
    const endBaseX = tickToBaseX(endTicks, tpqn.value);
    const startX = startBaseX * zoomX.value;
    const endX = endBaseX * zoomX.value;
    const trackId = phrase.trackId;
    return { key, x: startX, width: endX - startX, trackId };
  });
});
const phraseInfosInSelectedTrack = computed(() => {
  return phraseInfos.value.filter(
    (info) => info.trackId === selectedTrackId.value,
  );
});
const phraseInfosInOtherTracks = computed(() => {
  return phraseInfos.value.filter(
    (info) => info.trackId !== selectedTrackId.value,
  );
});

const ctrlKey = useCommandOrControlKey();
const editTarget = computed(() => state.sequencerEditTarget);
<<<<<<< HEAD
const editFrameRate = computed(() => state.editFrameRate);
const isResizingNote = ref(false);
=======
const editorFrameRate = computed(() => state.editorFrameRate);
>>>>>>> d3904c49
const scrollBarWidth = ref(12);
const sequencerBody = ref<HTMLElement | null>(null);

// マウスカーソル位置
const cursorX = ref(0);
const cursorY = ref(0);

// 歌詞入力
const { previewLyrics, commitPreviewLyrics, splitAndUpdatePreview } =
  useLyricInput();

const onLyricInput = (text: string, note: Note) => {
  splitAndUpdatePreview(text, note);
};

const onLyricConfirmed = (nextNoteId: NoteId | undefined) => {
  commitPreviewLyrics();
  void store.dispatch("SET_EDITING_LYRIC_NOTE_ID", { noteId: nextNoteId });
};

// プレビュー
// FIXME: 関連する値を１つのobjectにまとめる
const nowPreviewing = ref(false);
let previewMode: PreviewMode = "ADD_NOTE";
let previewRequestId = 0;
let previewStartEditTarget: SequencerEditTarget = "NOTE";
let executePreviewProcess = false;
// ノート編集のプレビュー
// プレビュー中に更新（移動やリサイズ等）されるノーツ
const previewNotes = ref<Note[]>([]);
// プレビュー中に変更されない（プレビュー前の状態を保持する）ノーツ
const copiedNotesForPreview = new Map<NoteId, Note>();
const previewNoteIds = computed(() => {
  return new Set(nowPreviewing.value ? copiedNotesForPreview.keys() : []);
});
let dragStartTicks = 0;
let dragStartNoteNumber = 0;
let dragStartGuideLineTicks = 0;
let draggingNoteId = NoteId(""); // FIXME: 無効状態はstring以外の型にする
let edited = false; // プレビュー終了時にstore.stateの更新を行うかどうかを表す変数
// ピッチ編集のプレビュー
const previewPitchEdit = ref<
  | { type: "draw"; data: number[]; startFrame: number }
  | { type: "erase"; startFrame: number; frameLength: number }
  | undefined
>(undefined);
const prevCursorPos = { frame: 0, frequency: 0 }; // 前のカーソル位置

// 歌詞を編集中のノート
const editingLyricNote = computed(() => {
  return notesInSelectedTrack.value.find(
    (note) => note.id === state.editingLyricNoteId,
  );
});

// 入力を補助する線
const showGuideLine = ref(true);
const guideLineX = ref(0);

const previewAdd = () => {
  const cursorBaseX = (scrollX.value + cursorX.value) / zoomX.value;
  const cursorTicks = baseXToTick(cursorBaseX, tpqn.value);
  const draggingNote = copiedNotesForPreview.get(draggingNoteId);
  if (!draggingNote) {
    throw new Error("draggingNote is undefined.");
  }
  const dragTicks = cursorTicks - dragStartTicks;
  const noteDuration =
    Math.round(dragTicks / snapTicks.value) * snapTicks.value;
  const noteEndPos = draggingNote.position + noteDuration;

  const editedNotes = new Map<NoteId, Note>();
  for (const note of previewNotes.value) {
    const copiedNote = copiedNotesForPreview.get(note.id);
    if (!copiedNote) {
      throw new Error("copiedNote is undefined.");
    }
    const duration = Math.max(snapTicks.value, noteDuration);
    if (note.duration !== duration) {
      editedNotes.set(note.id, { ...note, duration });
    }
  }
  if (editedNotes.size !== 0) {
    previewNotes.value = previewNotes.value.map((value) => {
      return editedNotes.get(value.id) ?? value;
    });
  }

  const guideLineBaseX = tickToBaseX(noteEndPos, tpqn.value);
  guideLineX.value = guideLineBaseX * zoomX.value;
};

const previewMove = () => {
  const cursorBaseX = (scrollX.value + cursorX.value) / zoomX.value;
  const cursorBaseY = (scrollY.value + cursorY.value) / zoomY.value;
  const cursorTicks = baseXToTick(cursorBaseX, tpqn.value);
  const cursorNoteNumber = baseYToNoteNumber(cursorBaseY);
  const draggingNote = copiedNotesForPreview.get(draggingNoteId);
  if (!draggingNote) {
    throw new Error("draggingNote is undefined.");
  }
  const dragTicks = cursorTicks - dragStartTicks;
  const notePos = draggingNote.position;
  const newNotePos =
    Math.round((notePos + dragTicks) / snapTicks.value) * snapTicks.value;
  const movingTicks = newNotePos - notePos;
  const movingSemitones = cursorNoteNumber - dragStartNoteNumber;

  const editedNotes = new Map<NoteId, Note>();
  for (const note of previewNotes.value) {
    const copiedNote = copiedNotesForPreview.get(note.id);
    if (!copiedNote) {
      throw new Error("copiedNote is undefined.");
    }
    const position = copiedNote.position + movingTicks;
    const noteNumber = copiedNote.noteNumber + movingSemitones;
    if (note.position !== position || note.noteNumber !== noteNumber) {
      editedNotes.set(note.id, { ...note, noteNumber, position });
    }
  }
  for (const note of editedNotes.values()) {
    if (note.noteNumber < 0 || note.noteNumber >= keyInfos.length) {
      // MIDIキー範囲外へはドラッグしない
      return;
    }

    if (note.position < 0) {
      // 左端より前はドラッグしない
      return;
    }
  }
  if (editedNotes.size !== 0) {
    previewNotes.value = previewNotes.value.map((value) => {
      return editedNotes.get(value.id) ?? value;
    });
    edited = true;
  }

  const guideLineBaseX = tickToBaseX(
    dragStartGuideLineTicks + movingTicks,
    tpqn.value,
  );
  guideLineX.value = guideLineBaseX * zoomX.value;
};

const previewResizeRight = () => {
  const cursorBaseX = (scrollX.value + cursorX.value) / zoomX.value;
  const cursorTicks = baseXToTick(cursorBaseX, tpqn.value);
  const draggingNote = copiedNotesForPreview.get(draggingNoteId);
  if (!draggingNote) {
    throw new Error("draggingNote is undefined.");
  }
  const dragTicks = cursorTicks - dragStartTicks;
  const noteEndPos = draggingNote.position + draggingNote.duration;
  const newNoteEndPos =
    Math.round((noteEndPos + dragTicks) / snapTicks.value) * snapTicks.value;
  const movingTicks = newNoteEndPos - noteEndPos;

  const editedNotes = new Map<NoteId, Note>();
  for (const note of previewNotes.value) {
    const copiedNote = copiedNotesForPreview.get(note.id);
    if (!copiedNote) {
      throw new Error("copiedNote is undefined.");
    }
    const notePos = copiedNote.position;
    const noteEndPos = copiedNote.position + copiedNote.duration;
    const duration = Math.max(
      snapTicks.value,
      noteEndPos + movingTicks - notePos,
    );
    if (note.duration !== duration) {
      editedNotes.set(note.id, { ...note, duration });
    }
  }
  if (editedNotes.size !== 0) {
    previewNotes.value = previewNotes.value.map((value) => {
      return editedNotes.get(value.id) ?? value;
    });
    edited = true;
  }

  const guideLineBaseX = tickToBaseX(newNoteEndPos, tpqn.value);
  guideLineX.value = guideLineBaseX * zoomX.value;
};

const previewResizeLeft = () => {
  const cursorBaseX = (scrollX.value + cursorX.value) / zoomX.value;
  const cursorTicks = baseXToTick(cursorBaseX, tpqn.value);
  const draggingNote = copiedNotesForPreview.get(draggingNoteId);
  if (!draggingNote) {
    throw new Error("draggingNote is undefined.");
  }
  const dragTicks = cursorTicks - dragStartTicks;
  const notePos = draggingNote.position;
  const newNotePos =
    Math.round((notePos + dragTicks) / snapTicks.value) * snapTicks.value;
  const movingTicks = newNotePos - notePos;

  const editedNotes = new Map<NoteId, Note>();
  for (const note of previewNotes.value) {
    const copiedNote = copiedNotesForPreview.get(note.id);
    if (!copiedNote) {
      throw new Error("copiedNote is undefined.");
    }
    const notePos = copiedNote.position;
    const noteEndPos = copiedNote.position + copiedNote.duration;
    const position = Math.min(
      noteEndPos - snapTicks.value,
      notePos + movingTicks,
    );
    const duration = noteEndPos - position;
    if (note.position !== position && note.duration !== duration) {
      editedNotes.set(note.id, { ...note, position, duration });
    }
  }
  for (const note of editedNotes.values()) {
    if (note.position < 0) {
      // 左端より前はドラッグしない
      return;
    }
  }
  if (editedNotes.size !== 0) {
    previewNotes.value = previewNotes.value.map((value) => {
      return editedNotes.get(value.id) ?? value;
    });
    edited = true;
  }

  const guideLineBaseX = tickToBaseX(newNotePos, tpqn.value);
  guideLineX.value = guideLineBaseX * zoomX.value;
};

// ピッチを描く処理を行う
const previewDrawPitch = () => {
  if (previewPitchEdit.value == undefined) {
    throw new Error("previewPitchEdit.value is undefined.");
  }
  if (previewPitchEdit.value.type !== "draw") {
    throw new Error("previewPitchEdit.value.type is not draw.");
  }
  const frameRate = editorFrameRate.value;
  const cursorBaseX = (scrollX.value + cursorX.value) / zoomX.value;
  const cursorBaseY = (scrollY.value + cursorY.value) / zoomY.value;
  const cursorTicks = baseXToTick(cursorBaseX, tpqn.value);
  const cursorSeconds = tickToSecond(cursorTicks, tempos.value, tpqn.value);
  const cursorFrame = Math.round(cursorSeconds * frameRate);
  const cursorNoteNumber = baseYToNoteNumber(cursorBaseY, false);
  const cursorFrequency = noteNumberToFrequency(cursorNoteNumber);
  if (cursorFrame < 0) {
    return;
  }
  const tempPitchEdit = {
    ...previewPitchEdit.value,
    data: [...previewPitchEdit.value.data],
  };

  if (cursorFrame < tempPitchEdit.startFrame) {
    const numOfFramesToUnshift = tempPitchEdit.startFrame - cursorFrame;
    tempPitchEdit.data = new Array(numOfFramesToUnshift)
      .fill(0)
      .concat(tempPitchEdit.data);
    tempPitchEdit.startFrame = cursorFrame;
  }

  const lastFrame = tempPitchEdit.startFrame + tempPitchEdit.data.length - 1;
  if (cursorFrame > lastFrame) {
    const numOfFramesToPush = cursorFrame - lastFrame;
    tempPitchEdit.data = tempPitchEdit.data.concat(
      new Array(numOfFramesToPush).fill(0),
    );
  }

  if (cursorFrame === prevCursorPos.frame) {
    const i = cursorFrame - tempPitchEdit.startFrame;
    tempPitchEdit.data[i] = cursorFrequency;
  } else if (cursorFrame < prevCursorPos.frame) {
    for (let i = cursorFrame; i <= prevCursorPos.frame; i++) {
      tempPitchEdit.data[i - tempPitchEdit.startFrame] = Math.exp(
        linearInterpolation(
          cursorFrame,
          Math.log(cursorFrequency),
          prevCursorPos.frame,
          Math.log(prevCursorPos.frequency),
          i,
        ),
      );
    }
  } else {
    for (let i = prevCursorPos.frame; i <= cursorFrame; i++) {
      tempPitchEdit.data[i - tempPitchEdit.startFrame] = Math.exp(
        linearInterpolation(
          prevCursorPos.frame,
          Math.log(prevCursorPos.frequency),
          cursorFrame,
          Math.log(cursorFrequency),
          i,
        ),
      );
    }
  }

  previewPitchEdit.value = tempPitchEdit;
  prevCursorPos.frame = cursorFrame;
  prevCursorPos.frequency = cursorFrequency;
};

// ドラッグした範囲のピッチ編集データを消去する処理を行う
const previewErasePitch = () => {
  if (previewPitchEdit.value == undefined) {
    throw new Error("previewPitchEdit.value is undefined.");
  }
  if (previewPitchEdit.value.type !== "erase") {
    throw new Error("previewPitchEdit.value.type is not erase.");
  }
  const frameRate = editorFrameRate.value;
  const cursorBaseX = (scrollX.value + cursorX.value) / zoomX.value;
  const cursorTicks = baseXToTick(cursorBaseX, tpqn.value);
  const cursorSeconds = tickToSecond(cursorTicks, tempos.value, tpqn.value);
  const cursorFrame = Math.round(cursorSeconds * frameRate);
  if (cursorFrame < 0) {
    return;
  }
  const tempPitchEdit = { ...previewPitchEdit.value };

  if (tempPitchEdit.startFrame > cursorFrame) {
    tempPitchEdit.frameLength += tempPitchEdit.startFrame - cursorFrame;
    tempPitchEdit.startFrame = cursorFrame;
  }

  const lastFrame = tempPitchEdit.startFrame + tempPitchEdit.frameLength - 1;
  if (lastFrame < cursorFrame) {
    tempPitchEdit.frameLength += cursorFrame - lastFrame;
  }

  previewPitchEdit.value = tempPitchEdit;
  prevCursorPos.frame = cursorFrame;
};

const preview = () => {
  if (executePreviewProcess) {
    if (previewMode === "ADD_NOTE") {
      previewAdd();
    }
    if (previewMode === "MOVE_NOTE") {
      previewMove();
    }
    if (previewMode === "RESIZE_NOTE_RIGHT") {
      previewResizeRight();
    }
    if (previewMode === "RESIZE_NOTE_LEFT") {
      previewResizeLeft();
    }
    if (previewMode === "DRAW_PITCH") {
      previewDrawPitch();
    }
    if (previewMode === "ERASE_PITCH") {
      previewErasePitch();
    }
    executePreviewProcess = false;
  }
  previewRequestId = requestAnimationFrame(preview);
};

const getXInBorderBox = (clientX: number, element: HTMLElement) => {
  return clientX - element.getBoundingClientRect().left;
};

const getYInBorderBox = (clientY: number, element: HTMLElement) => {
  return clientY - element.getBoundingClientRect().top;
};

const selectOnlyThis = (note: Note) => {
  void store.dispatch("DESELECT_ALL_NOTES");
  void store.dispatch("SELECT_NOTES", { noteIds: [note.id] });
  void store.dispatch("PLAY_PREVIEW_SOUND", {
    noteNumber: note.noteNumber,
    duration: PREVIEW_SOUND_DURATION,
  });
};

const startPreview = (event: MouseEvent, mode: PreviewMode, note?: Note) => {
  if (nowPreviewing.value) {
    warn("startPreview was called during preview.");
    return;
  }
  const sequencerBodyElement = sequencerBody.value;
  if (!sequencerBodyElement) {
    throw new Error("sequencerBodyElement is null.");
  }
  cursorX.value = getXInBorderBox(event.clientX, sequencerBodyElement);
  cursorY.value = getYInBorderBox(event.clientY, sequencerBodyElement);
  if (cursorX.value >= sequencerBodyElement.clientWidth) {
    return;
  }
  if (cursorY.value >= sequencerBodyElement.clientHeight) {
    return;
  }
  const cursorBaseX = (scrollX.value + cursorX.value) / zoomX.value;
  const cursorBaseY = (scrollY.value + cursorY.value) / zoomY.value;

  if (editTarget.value === "NOTE") {
    // 編集ターゲットがノートのときの処理

    const cursorTicks = baseXToTick(cursorBaseX, tpqn.value);
    const cursorNoteNumber = baseYToNoteNumber(cursorBaseY, true);
    // NOTE: 入力を補助する線の判定の境目はスナップ幅の3/4の位置
    const guideLineTicks =
      Math.round(cursorTicks / snapTicks.value - 0.25) * snapTicks.value;
    const copiedNotes: Note[] = [];
    if (mode === "ADD_NOTE") {
      if (cursorNoteNumber < 0) {
        return;
      }
      note = {
        id: NoteId(uuid4()),
        position: guideLineTicks,
        duration: snapTicks.value,
        noteNumber: cursorNoteNumber,
        lyric: getDoremiFromNoteNumber(cursorNoteNumber),
      };
      void store.dispatch("DESELECT_ALL_NOTES");
      copiedNotes.push(note);
    } else {
      if (!note) {
        throw new Error("note is undefined.");
      }
      if (event.shiftKey) {
        let minIndex = notesInSelectedTrack.value.length - 1;
        let maxIndex = 0;
        for (let i = 0; i < notesInSelectedTrack.value.length; i++) {
          const noteId = notesInSelectedTrack.value[i].id;
          if (selectedNoteIds.value.has(noteId) || noteId === note.id) {
            minIndex = Math.min(minIndex, i);
            maxIndex = Math.max(maxIndex, i);
          }
        }
        const noteIdsToSelect: NoteId[] = [];
        for (let i = minIndex; i <= maxIndex; i++) {
          const noteId = notesInSelectedTrack.value[i].id;
          if (!selectedNoteIds.value.has(noteId)) {
            noteIdsToSelect.push(noteId);
          }
        }
        void store.dispatch("SELECT_NOTES", { noteIds: noteIdsToSelect });
      } else if (isOnCommandOrCtrlKeyDown(event)) {
        void store.dispatch("SELECT_NOTES", { noteIds: [note.id] });
      } else if (!selectedNoteIds.value.has(note.id)) {
        void selectOnlyThis(note);
      }
      for (const note of selectedNotes.value) {
        copiedNotes.push({ ...note });
      }
    }
    dragStartTicks = cursorTicks;
    dragStartNoteNumber = cursorNoteNumber;
    dragStartGuideLineTicks = guideLineTicks;
    draggingNoteId = note.id;
    edited = mode === "ADD_NOTE";
    copiedNotesForPreview.clear();
    for (const copiedNote of copiedNotes) {
      copiedNotesForPreview.set(copiedNote.id, copiedNote);
    }
    previewNotes.value = copiedNotes;
    if (mode === "RESIZE_NOTE_LEFT" || mode === "RESIZE_NOTE_RIGHT") {
      isResizingNote.value = true;
    }
  } else if (editTarget.value === "PITCH") {
    // 編集ターゲットがピッチのときの処理

    const frameRate = editorFrameRate.value;
    const cursorTicks = baseXToTick(cursorBaseX, tpqn.value);
    const cursorSeconds = tickToSecond(cursorTicks, tempos.value, tpqn.value);
    const cursorFrame = Math.round(cursorSeconds * frameRate);
    const cursorNoteNumber = baseYToNoteNumber(cursorBaseY, false);
    const cursorFrequency = noteNumberToFrequency(cursorNoteNumber);
    if (mode === "DRAW_PITCH") {
      previewPitchEdit.value = {
        type: "draw",
        data: [cursorFrequency],
        startFrame: cursorFrame,
      };
    } else if (mode === "ERASE_PITCH") {
      previewPitchEdit.value = {
        type: "erase",
        startFrame: cursorFrame,
        frameLength: 1,
      };
    } else {
      throw new Error("Unknown preview mode.");
    }
    prevCursorPos.frame = cursorFrame;
    prevCursorPos.frequency = cursorFrequency;
  } else {
    throw new ExhaustiveError(editTarget.value);
  }
  previewMode = mode;
  previewStartEditTarget = editTarget.value;
  executePreviewProcess = true;
  nowPreviewing.value = true;
  previewRequestId = requestAnimationFrame(preview);
};

const endPreview = () => {
  cancelAnimationFrame(previewRequestId);
  if (previewStartEditTarget === "NOTE") {
    // 編集ターゲットがノートのときにプレビューを開始した場合の処理

    if (edited) {
      if (previewMode === "ADD_NOTE") {
        void store.dispatch("COMMAND_ADD_NOTES", {
          notes: previewNotes.value,
          trackId: selectedTrackId.value,
        });
        void store.dispatch("SELECT_NOTES", {
          noteIds: previewNotes.value.map((value) => value.id),
        });
      } else {
        void store.dispatch("COMMAND_UPDATE_NOTES", {
          notes: previewNotes.value,
          trackId: selectedTrackId.value,
        });
      }
      if (previewNotes.value.length === 1) {
        void store.dispatch("PLAY_PREVIEW_SOUND", {
          noteNumber: previewNotes.value[0].noteNumber,
          duration: PREVIEW_SOUND_DURATION,
        });
      }
      isResizingNote.value = false;
    }
  } else if (previewStartEditTarget === "PITCH") {
    // 編集ターゲットがピッチのときにプレビューを開始した場合の処理

    if (previewPitchEdit.value == undefined) {
      throw new Error("previewPitchEdit.value is undefined.");
    }
    const previewPitchEditType = previewPitchEdit.value.type;
    if (previewPitchEditType === "draw") {
      // カーソルを動かさずにマウスのボタンを離したときに1フレームのみの変更になり、
      // 1フレームの変更はピッチ編集ラインとして表示されないので、無視する
      if (previewPitchEdit.value.data.length >= 2) {
        // 平滑化を行う
        let data = previewPitchEdit.value.data;
        data = data.map((value) => Math.log(value));
        applyGaussianFilter(data, 0.7);
        data = data.map((value) => Math.exp(value));

        void store.dispatch("COMMAND_SET_PITCH_EDIT_DATA", {
          pitchArray: data,
          startFrame: previewPitchEdit.value.startFrame,
          trackId: selectedTrackId.value,
        });
      }
    } else if (previewPitchEditType === "erase") {
      void store.dispatch("COMMAND_ERASE_PITCH_EDIT_DATA", {
        startFrame: previewPitchEdit.value.startFrame,
        frameLength: previewPitchEdit.value.frameLength,
        trackId: selectedTrackId.value,
      });
    } else {
      throw new ExhaustiveError(previewPitchEditType);
    }
    previewPitchEdit.value = undefined;
  } else {
    throw new ExhaustiveError(previewStartEditTarget);
  }
  nowPreviewing.value = false;
};

const onNoteBarMouseDown = (event: MouseEvent, note: Note) => {
  if (editTarget.value !== "NOTE" || !isSelfEventTarget(event)) {
    return;
  }
  const mouseButton = getButton(event);
  if (mouseButton === "LEFT_BUTTON") {
    startPreview(event, "MOVE_NOTE", note);
  } else if (!selectedNoteIds.value.has(note.id)) {
    selectOnlyThis(note);
  }
};

const onNoteBarDoubleClick = (event: MouseEvent, note: Note) => {
  if (editTarget.value !== "NOTE") {
    return;
  }
  const mouseButton = getButton(event);
  if (mouseButton === "LEFT_BUTTON" && note.id !== state.editingLyricNoteId) {
    void store.dispatch("SET_EDITING_LYRIC_NOTE_ID", { noteId: note.id });
  }
};

const onNoteLeftEdgeMouseDown = (event: MouseEvent, note: Note) => {
  if (editTarget.value !== "NOTE" || !isSelfEventTarget(event)) {
    return;
  }
  const mouseButton = getButton(event);
  if (mouseButton === "LEFT_BUTTON") {
    startPreview(event, "RESIZE_NOTE_LEFT", note);
  } else if (!selectedNoteIds.value.has(note.id)) {
    selectOnlyThis(note);
  }
};

const onNoteRightEdgeMouseDown = (event: MouseEvent, note: Note) => {
  if (editTarget.value !== "NOTE" || !isSelfEventTarget(event)) {
    return;
  }
  const mouseButton = getButton(event);
  if (mouseButton === "LEFT_BUTTON") {
    startPreview(event, "RESIZE_NOTE_RIGHT", note);
  } else if (!selectedNoteIds.value.has(note.id)) {
    selectOnlyThis(note);
  }
};

const onMouseDown = (event: MouseEvent) => {
  if (editTarget.value === "NOTE" && !isSelfEventTarget(event)) {
    return;
  }
  const mouseButton = getButton(event);
  // TODO: メニューが表示されている場合はメニュー非表示のみ行いたい
  if (editTarget.value === "NOTE") {
    if (mouseButton === "LEFT_BUTTON") {
      if (event.shiftKey) {
        isRectSelecting.value = true;
        rectSelectStartX.value = cursorX.value;
        rectSelectStartY.value = cursorY.value;
      } else {
        startPreview(event, "ADD_NOTE");
      }
    } else {
      void store.dispatch("DESELECT_ALL_NOTES");
    }
  } else if (editTarget.value === "PITCH") {
    if (mouseButton === "LEFT_BUTTON") {
      if (isOnCommandOrCtrlKeyDown(event)) {
        startPreview(event, "ERASE_PITCH");
      } else {
        startPreview(event, "DRAW_PITCH");
      }
    }
  } else {
    throw new ExhaustiveError(editTarget.value);
  }
};

const onMouseMove = (event: MouseEvent) => {
  const sequencerBodyElement = sequencerBody.value;
  if (!sequencerBodyElement) {
    throw new Error("sequencerBodyElement is null.");
  }
  cursorX.value = getXInBorderBox(event.clientX, sequencerBodyElement);
  cursorY.value = getYInBorderBox(event.clientY, sequencerBodyElement);

  if (nowPreviewing.value) {
    executePreviewProcess = true;
  } else {
    const scrollLeft = sequencerBodyElement.scrollLeft;
    const cursorBaseX = (scrollLeft + cursorX.value) / zoomX.value;
    const cursorTicks = baseXToTick(cursorBaseX, tpqn.value);
    // NOTE: 入力を補助する線の判定の境目はスナップ幅の3/4の位置
    const guideLineTicks =
      Math.round(cursorTicks / snapTicks.value - 0.25) * snapTicks.value;
    const guideLineBaseX = tickToBaseX(guideLineTicks, tpqn.value);
    guideLineX.value = guideLineBaseX * zoomX.value;
  }
};

const onMouseUp = (event: MouseEvent) => {
  const mouseButton = getButton(event);
  if (mouseButton !== "LEFT_BUTTON") {
    return;
  }
  if (isRectSelecting.value) {
    rectSelect(isOnCommandOrCtrlKeyDown(event));
  } else if (nowPreviewing.value) {
    endPreview();
  }
};

/**
 * 矩形選択。
 * @param additive 追加選択とするかどうか。
 */
const rectSelect = (additive: boolean) => {
  const rectSelectHitboxElement = rectSelectHitbox.value;
  if (!rectSelectHitboxElement) {
    throw new Error("rectSelectHitboxElement is null.");
  }
  isRectSelecting.value = false;
  const left = Math.min(rectSelectStartX.value, cursorX.value);
  const top = Math.min(rectSelectStartY.value, cursorY.value);
  const width = Math.abs(cursorX.value - rectSelectStartX.value);
  const height = Math.abs(cursorY.value - rectSelectStartY.value);
  const startTicks = baseXToTick(
    (scrollX.value + left) / zoomX.value,
    tpqn.value,
  );
  const endTicks = baseXToTick(
    (scrollX.value + left + width) / zoomX.value,
    tpqn.value,
  );
  const endNoteNumber = baseYToNoteNumber((scrollY.value + top) / zoomY.value);
  const startNoteNumber = baseYToNoteNumber(
    (scrollY.value + top + height) / zoomY.value,
  );

  const noteIdsToSelect: NoteId[] = [];
  for (const note of notesInSelectedTrack.value) {
    if (
      note.position + note.duration >= startTicks &&
      note.position <= endTicks &&
      startNoteNumber <= note.noteNumber &&
      note.noteNumber <= endNoteNumber
    ) {
      noteIdsToSelect.push(note.id);
    }
  }
  if (!additive) {
    void store.dispatch("DESELECT_ALL_NOTES");
  }
  void store.dispatch("SELECT_NOTES", { noteIds: noteIdsToSelect });
};

const onMouseEnter = () => {
  showGuideLine.value = true;
};

const onMouseLeave = () => {
  showGuideLine.value = false;
};

// キーボードイベント
const handleNotesArrowUp = () => {
  const editedNotes: Note[] = [];
  for (const note of selectedNotes.value) {
    const noteNumber = Math.min(note.noteNumber + 1, 127);
    editedNotes.push({ ...note, noteNumber });
  }
  if (editedNotes.some((note) => note.noteNumber > 127)) {
    return;
  }
  void store.dispatch("COMMAND_UPDATE_NOTES", {
    notes: editedNotes,
    trackId: selectedTrackId.value,
  });

  if (editedNotes.length === 1) {
    void store.dispatch("PLAY_PREVIEW_SOUND", {
      noteNumber: editedNotes[0].noteNumber,
      duration: PREVIEW_SOUND_DURATION,
    });
  }
};

const handleNotesArrowDown = () => {
  const editedNotes: Note[] = [];
  for (const note of selectedNotes.value) {
    const noteNumber = Math.max(note.noteNumber - 1, 0);
    editedNotes.push({ ...note, noteNumber });
  }
  if (editedNotes.some((note) => note.noteNumber < 0)) {
    return;
  }
  void store.dispatch("COMMAND_UPDATE_NOTES", {
    notes: editedNotes,
    trackId: selectedTrackId.value,
  });

  if (editedNotes.length === 1) {
    void store.dispatch("PLAY_PREVIEW_SOUND", {
      noteNumber: editedNotes[0].noteNumber,
      duration: PREVIEW_SOUND_DURATION,
    });
  }
};

const handleNotesArrowRight = () => {
  const editedNotes: Note[] = [];
  for (const note of selectedNotes.value) {
    const position = note.position + snapTicks.value;
    editedNotes.push({ ...note, position });
  }
  if (editedNotes.length === 0) {
    // TODO: 例外処理は`UPDATE_NOTES`内に移す？
    return;
  }
  void store.dispatch("COMMAND_UPDATE_NOTES", {
    notes: editedNotes,
    trackId: selectedTrackId.value,
  });
};

const handleNotesArrowLeft = () => {
  const editedNotes: Note[] = [];
  for (const note of selectedNotes.value) {
    const position = note.position - snapTicks.value;
    editedNotes.push({ ...note, position });
  }
  if (
    editedNotes.length === 0 ||
    editedNotes.some((note) => note.position < 0)
  ) {
    return;
  }
  void store.dispatch("COMMAND_UPDATE_NOTES", {
    notes: editedNotes,
    trackId: selectedTrackId.value,
  });
};

const handleNotesBackspaceOrDelete = () => {
  if (selectedNoteIds.value.size === 0) {
    // TODO: 例外処理は`COMMAND_REMOVE_SELECTED_NOTES`内に移す？
    return;
  }
  void store.dispatch("COMMAND_REMOVE_SELECTED_NOTES");
};

const handleKeydown = (event: KeyboardEvent) => {
  // プレビュー中の操作は想定外の挙動をしそうなので防止
  if (nowPreviewing.value) {
    return;
  }
  switch (event.key) {
    case "ArrowUp":
      handleNotesArrowUp();
      break;
    case "ArrowDown":
      handleNotesArrowDown();
      break;
    case "ArrowRight":
      handleNotesArrowRight();
      break;
    case "ArrowLeft":
      handleNotesArrowLeft();
      break;
    case "Backspace":
      handleNotesBackspaceOrDelete();
      break;
    case "Delete":
      handleNotesBackspaceOrDelete();
      break;
    case "Escape":
      void store.dispatch("DESELECT_ALL_NOTES");
      break;
  }
};

// X軸ズーム
const setZoomX = (value: number | null) => {
  if (value == null) {
    return;
  }
  const sequencerBodyElement = sequencerBody.value;
  if (!sequencerBodyElement) {
    throw new Error("sequencerBodyElement is null.");
  }
  // 画面の中央を基準に水平方向のズームを行う
  const oldZoomX = zoomX.value;
  const newZoomX = value;
  const scrollLeft = sequencerBodyElement.scrollLeft;
  const scrollTop = sequencerBodyElement.scrollTop;
  const clientWidth = sequencerBodyElement.clientWidth;

  void store.dispatch("SET_ZOOM_X", { zoomX: newZoomX }).then(() => {
    const centerBaseX = (scrollLeft + clientWidth / 2) / oldZoomX;
    const newScrollLeft = centerBaseX * newZoomX - clientWidth / 2;
    sequencerBodyElement.scrollTo(newScrollLeft, scrollTop);
  });
};

// Y軸ズーム
const setZoomY = (value: number | null) => {
  if (value == null) {
    return;
  }
  const sequencerBodyElement = sequencerBody.value;
  if (!sequencerBodyElement) {
    throw new Error("sequencerBodyElement is null.");
  }
  // 画面の中央を基準に垂直方向のズームを行う
  const oldZoomY = zoomY.value;
  const newZoomY = value;
  const scrollLeft = sequencerBodyElement.scrollLeft;
  const scrollTop = sequencerBodyElement.scrollTop;
  const clientHeight = sequencerBodyElement.clientHeight;

  void store.dispatch("SET_ZOOM_Y", { zoomY: newZoomY }).then(() => {
    const centerBaseY = (scrollTop + clientHeight / 2) / oldZoomY;
    const newScrollTop = centerBaseY * newZoomY - clientHeight / 2;
    sequencerBodyElement.scrollTo(scrollLeft, newScrollTop);
  });
};

const onWheel = (event: WheelEvent) => {
  const sequencerBodyElement = sequencerBody.value;
  if (!sequencerBodyElement) {
    throw new Error("sequencerBodyElement is null.");
  }
  if (isOnCommandOrCtrlKeyDown(event)) {
    // scrollイベントの発火を阻止する
    event.preventDefault();

    cursorX.value = getXInBorderBox(event.clientX, sequencerBodyElement);
    // マウスカーソル位置を基準に水平方向のズームを行う
    const oldZoomX = zoomX.value;
    let newZoomX = zoomX.value;
    newZoomX -= event.deltaY * (ZOOM_X_STEP * 0.01);
    newZoomX = Math.min(ZOOM_X_MAX, newZoomX);
    newZoomX = Math.max(ZOOM_X_MIN, newZoomX);
    const scrollLeft = sequencerBodyElement.scrollLeft;
    const scrollTop = sequencerBodyElement.scrollTop;
    guideLineX.value = 0; // 補助線がはみ出さないように位置を一旦0にする

    void store.dispatch("SET_ZOOM_X", { zoomX: newZoomX }).then(() => {
      const cursorBaseX = (scrollLeft + cursorX.value) / oldZoomX;
      const newScrollLeft = cursorBaseX * newZoomX - cursorX.value;
      sequencerBodyElement.scrollTo(newScrollLeft, scrollTop);
    });
  }
};

const onScroll = (event: Event) => {
  if (event.target instanceof HTMLElement) {
    scrollX.value = event.target.scrollLeft;
    scrollY.value = event.target.scrollTop;
  }
};

const playheadPositionChangeListener = (position: number) => {
  playheadTicks.value = position;

  // オートスクロール
  const sequencerBodyElement = sequencerBody.value;
  if (!sequencerBodyElement) {
    if (import.meta.env.DEV) {
      // HMR時にここにたどり着くことがあるので、開発時は警告だけにする
      // TODO: HMR時にここにたどり着く原因を調査して修正する
      warn("sequencerBodyElement is null.");
      return;
    }

    throw new Error("sequencerBodyElement is null.");
  }
  const scrollLeft = sequencerBodyElement.scrollLeft;
  const scrollTop = sequencerBodyElement.scrollTop;
  const scrollWidth = sequencerBodyElement.scrollWidth;
  const clientWidth = sequencerBodyElement.clientWidth;
  const playheadX = tickToBaseX(position, tpqn.value) * zoomX.value;
  const tolerance = 3;
  if (playheadX < scrollLeft) {
    sequencerBodyElement.scrollTo(playheadX, scrollTop);
  } else if (
    scrollLeft < scrollWidth - clientWidth - tolerance &&
    playheadX >= scrollLeft + clientWidth
  ) {
    sequencerBodyElement.scrollTo(playheadX, scrollTop);
  }
};

// スクロールバーの幅を取得する
onMounted(() => {
  const sequencerBodyElement = sequencerBody.value;
  if (!sequencerBodyElement) {
    throw new Error("sequencerBodyElement is null.");
  }
  const clientWidth = sequencerBodyElement.clientWidth;
  const offsetWidth = sequencerBodyElement.offsetWidth;
  scrollBarWidth.value = offsetWidth - clientWidth;
});

// 最初のonActivatedか判断するためのフラグ
let firstActivation = true;

// スクロール位置を設定する
onActivated(() => {
  const sequencerBodyElement = sequencerBody.value;
  if (!sequencerBodyElement) {
    throw new Error("sequencerBodyElement is null.");
  }
  let xToScroll = 0;
  let yToScroll = 0;
  if (firstActivation) {
    // 初期スクロール位置を設定（C4が上から2/3の位置になるようにする）
    const clientHeight = sequencerBodyElement.clientHeight;
    const c4BaseY = noteNumberToBaseY(60);
    const clientBaseHeight = clientHeight / zoomY.value;
    const scrollBaseY = c4BaseY - clientBaseHeight * (2 / 3);
    xToScroll = 0;
    yToScroll = scrollBaseY * zoomY.value;

    firstActivation = false;
  } else {
    // スクロール位置を復帰
    xToScroll = scrollX.value;
    yToScroll = scrollY.value;
  }
  // 実際にスクロールする
  void nextTick(() => {
    sequencerBodyElement.scrollTo(xToScroll, yToScroll);
  });
});

// リスナー登録
onActivated(() => {
  void store.dispatch("ADD_PLAYHEAD_POSITION_CHANGE_LISTENER", {
    listener: playheadPositionChangeListener,
  });

  document.addEventListener("keydown", handleKeydown);
});

// リスナー解除
onDeactivated(() => {
  void store.dispatch("REMOVE_PLAYHEAD_POSITION_CHANGE_LISTENER", {
    listener: playheadPositionChangeListener,
  });

  document.removeEventListener("keydown", handleKeydown);
});

// コンテキストメニュー
// TODO: 分割する
const { registerHotkeyWithCleanup } = useHotkeyManager();

registerHotkeyWithCleanup({
  editor: "song",
  name: "コピー",
  callback: () => {
    if (nowPreviewing.value) {
      return;
    }
    if (selectedNoteIds.value.size === 0) {
      return;
    }
    void store.dispatch("COPY_NOTES_TO_CLIPBOARD");
  },
});

registerHotkeyWithCleanup({
  editor: "song",
  name: "切り取り",
  callback: () => {
    if (nowPreviewing.value) {
      return;
    }
    if (selectedNoteIds.value.size === 0) {
      return;
    }
    void store.dispatch("COMMAND_CUT_NOTES_TO_CLIPBOARD");
  },
});

registerHotkeyWithCleanup({
  editor: "song",
  name: "貼り付け",
  callback: () => {
    if (nowPreviewing.value) {
      return;
    }
    void store.dispatch("COMMAND_PASTE_NOTES_FROM_CLIPBOARD");
  },
});

registerHotkeyWithCleanup({
  editor: "song",
  name: "すべて選択",
  callback: () => {
    if (nowPreviewing.value) {
      return;
    }
    void store.dispatch("SELECT_ALL_NOTES_IN_TRACK", {
      trackId: selectedTrackId.value,
    });
  },
});

const contextMenu = ref<InstanceType<typeof ContextMenu>>();

const contextMenuData = computed<ContextMenuItemData[]>(() => {
  return [
    {
      type: "button",
      label: "コピー",
      onClick: () => {
        contextMenu.value?.hide();
        void store.dispatch("COPY_NOTES_TO_CLIPBOARD");
      },
      disabled: !isNoteSelected.value,
      disableWhenUiLocked: true,
    },
    {
      type: "button",
      label: "切り取り",
      onClick: () => {
        contextMenu.value?.hide();
        void store.dispatch("COMMAND_CUT_NOTES_TO_CLIPBOARD");
      },
      disabled: !isNoteSelected.value,
      disableWhenUiLocked: true,
    },
    {
      type: "button",
      label: "貼り付け",
      onClick: () => {
        contextMenu.value?.hide();
        void store.dispatch("COMMAND_PASTE_NOTES_FROM_CLIPBOARD");
      },
      disableWhenUiLocked: true,
    },
    { type: "separator" },
    {
      type: "button",
      label: "すべて選択",
      onClick: () => {
        contextMenu.value?.hide();
        void store.dispatch("SELECT_ALL_NOTES_IN_TRACK", {
          trackId: selectedTrackId.value,
        });
      },
      disableWhenUiLocked: true,
    },
    {
      type: "button",
      label: "選択解除",
      onClick: () => {
        contextMenu.value?.hide();
        void store.dispatch("DESELECT_ALL_NOTES");
      },
      disabled: !isNoteSelected.value,
      disableWhenUiLocked: true,
    },
    { type: "separator" },
    {
      type: "button",
      label: "クオンタイズ",
      onClick: () => {
        contextMenu.value?.hide();
        void store.dispatch("COMMAND_QUANTIZE_SELECTED_NOTES");
      },
      disabled: !isNoteSelected.value,
      disableWhenUiLocked: true,
    },
    { type: "separator" },
    {
      type: "button",
      label: "削除",
      onClick: () => {
        contextMenu.value?.hide();
        void store.dispatch("COMMAND_REMOVE_SELECTED_NOTES");
      },
      disabled: !isNoteSelected.value,
      disableWhenUiLocked: true,
    },
  ];
});
</script>

<style scoped lang="scss">
@use "@/styles/v2/variables" as vars;
@use "@/styles/colors" as colors;

.score-sequencer {
  backface-visibility: hidden;
  display: grid;
  grid-template-rows: 40px 1fr;
  grid-template-columns: 48px 1fr;
}

.sequencer-corner {
  grid-row: 1;
  grid-column: 1;
  background: var(--scheme-color-sing-ruler-surface);
  border-radius: 8px 0 0 0;
}

.sequencer-ruler {
  grid-row: 1;
  grid-column: 2;
}

.sequencer-keys {
  grid-row: 2;
  grid-column: 1;
}

.sequencer-body {
  grid-row: 2;
  grid-column: 2;
  backface-visibility: hidden;
  overflow: auto;
  position: relative;

  &.rect-selecting {
    cursor: crosshair;
  }

  &.resizing-note {
    cursor: ew-resize;
  }
}

.sequencer-grid {
  display: block;
  pointer-events: none;
}

.sequencer-grid-cell {
  display: block;
  stroke: var(--scheme-color-surface-variant);
  stroke-width: 1;
}

.sequencer-grid-octave-cell {
  stroke: var(--scheme-color-outline);
}

.sequencer-grid-octave-line {
  backface-visibility: hidden;
  stroke: var(--scheme-color-outline);
}

.sequencer-grid-cell-white {
  fill: var(--scheme-color-background);
}

.sequencer-grid-cell-black {
  fill: var(--scheme-color-surface-variant);
}

.sequencer-grid-measure-line {
  backface-visibility: hidden;
  stroke: var(--scheme-color-outline);
}

.sequencer-grid-beat-line {
  backface-visibility: hidden;
  stroke: var(--scheme-color-outline);
  opacity: 0.6;
}

.sequencer-guideline {
  position: absolute;
  top: 0;
  left: -0.5px;
  width: 1px;
  background: var(--scheme-color-inverse-primary);
  pointer-events: none;
}

.sequencer-pitch {
  grid-row: 2;
  grid-column: 2;
}

.sequencer-overlay {
  grid-row: 2;
  grid-column: 2;
  position: relative;
  overflow: hidden;
  pointer-events: none;
}

.sequencer-phrase-indicator {
  position: absolute;
  top: -2px;
  left: 0;
  height: 6px;
  border-radius: 2px;
}

.sequencer-playhead {
  position: absolute;
  top: 0;
  left: 0px;
  width: 2px;
  height: 100%;
  background: var(--scheme-color-inverse-surface);
  will-change: transform;
  transform: translate3d(0, 0, 0);
  z-index: vars.$z-index-sing-playhead;
}

.rect-select-preview {
  pointer-events: none;
  position: absolute;
  border: 1px dashed var(--scheme-color-secondary);
  background: oklch(from var(--scheme-color-secondary) l c h / 0.1);
}

.cursor-draw {
  cursor:
    url("/draw-cursor.png") 2 30,
    auto;
}

.zoom-x-slider {
  position: fixed;
  bottom: 16px;
  right: 32px;
  width: 80px;

  :deep(.q-slider__track) {
    background: var(--scheme-color-outline-variant);
    color: var(--scheme-color-primary-fixed-dim);
  }

  :deep(.q-slider__thumb) {
    color: var(--scheme-color-primary-fixed-dim);
  }
}

.zoom-y-slider {
  position: fixed;
  bottom: 40px;
  right: 16px;
  height: 80px;

  :deep(.q-slider__track) {
    background: var(--scheme-color-outline-variant);
    color: var(--scheme-color-primary-fixed-dim);
  }

  :deep(.q-slider__thumb) {
    color: var(--scheme-color-primary-fixed-dim);
  }
}
</style><|MERGE_RESOLUTION|>--- conflicted
+++ resolved
@@ -158,7 +158,6 @@
       ref="contextMenu"
       :menudata="contextMenuData"
     />
-    <div class="character-selecter"></div>
   </div>
 </template>
 
@@ -365,12 +364,8 @@
 
 const ctrlKey = useCommandOrControlKey();
 const editTarget = computed(() => state.sequencerEditTarget);
-<<<<<<< HEAD
-const editFrameRate = computed(() => state.editFrameRate);
 const isResizingNote = ref(false);
-=======
 const editorFrameRate = computed(() => state.editorFrameRate);
->>>>>>> d3904c49
 const scrollBarWidth = ref(12);
 const sequencerBody = ref<HTMLElement | null>(null);
 
