--- conflicted
+++ resolved
@@ -5,11 +5,7 @@
         <!-- NOTE: slotを使う(Copilotくんが提案してくれた) -->
         <slot name="grid" />
       </div>
-<<<<<<< HEAD
-      <div class="sequencer-ruler-changes">
-=======
       <div class="sequencer-ruler-value-changes">
->>>>>>> 9e29eb9c
         <slot name="changes" />
       </div>
       <div class="sequencer-ruler-loop">
@@ -76,12 +72,8 @@
   height: 40px;
   position: relative;
   overflow: hidden;
-<<<<<<< HEAD
-  isolation: isolate;
-=======
   z-index: vars.$z-index-sing-ruler;
   isolation: isolate; // ルーラー内で重なりを局所管理
->>>>>>> 9e29eb9c
 }
 
 .sequencer-ruler-content {
@@ -90,20 +82,6 @@
   height: 100%;
 }
 
-<<<<<<< HEAD
-.sequencer-ruler-grid,
-.sequencer-ruler-changes,
-.sequencer-ruler-loop {
-  position: absolute;
-  top: 0;
-  left: 0;
-  width: 100%;
-  height: 100%;
-}
-
-.sequencer-ruler-loop {
-  height: 20px;
-=======
 .sequencer-ruler-loop {
   position: absolute;
   z-index: 0; // ルーラー内においてグリッドより下
@@ -116,8 +94,8 @@
 }
 
 .sequencer-ruler-value-changes {
+  position: absolute;
   z-index: 2; // ルーラー内においてグリッドより上
->>>>>>> 9e29eb9c
 }
 
 .sequencer-ruler-playhead {
