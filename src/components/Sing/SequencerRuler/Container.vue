<template>
  <Presentation
    :offset
    :numMeasures
    :tpqn
    :tempos
    :timeSignatures
    :sequencerZoomX
    :uiLocked
    :playheadTicks
<<<<<<< HEAD
    :sequencerSnapType
=======
    :isLoopEnabled
    :loopStartTick
    :loopEndTick
>>>>>>> c0b9e63d
    @update:playheadTicks="updatePlayheadTicks"
    @removeTempo="removeTempo"
    @removeTimeSignature="removeTimeSignature"
    @setTempo="setTempo"
    @setTimeSignature="setTimeSignature"
    @deselectAllNotes="deselectAllNotes"
  />
</template>

<script setup lang="ts">
import { computed } from "vue";
import Presentation from "./Presentation.vue";
import { useStore } from "@/store";
<<<<<<< HEAD
import { Tempo, TimeSignature } from "@/store/type";

=======
import { useLoopControl } from "@/composables/useLoopControl";
>>>>>>> c0b9e63d
defineOptions({
  name: "SequencerRuler",
});

withDefaults(
  defineProps<{
    offset: number;
    numMeasures: number;
  }>(),
  {
    offset: 0,
    numMeasures: 32,
  },
);

const store = useStore();

const tpqn = computed(() => store.state.tpqn);
const tempos = computed(() => store.state.tempos);
const timeSignatures = computed(() => store.state.timeSignatures);
const sequencerZoomX = computed(() => store.state.sequencerZoomX);
const uiLocked = computed(() => store.getters.UI_LOCKED);
const sequencerSnapType = computed(() => store.state.sequencerSnapType);

<<<<<<< HEAD
const playheadTicks = computed(() => store.getters.PLAYHEAD_POSITION);
=======
const playheadTicks = ref(0);
const { isLoopEnabled, loopStartTick, loopEndTick } = useLoopControl();
>>>>>>> c0b9e63d

const updatePlayheadTicks = (ticks: number) => {
  void store.actions.SET_PLAYHEAD_POSITION({ position: ticks });
};

const deselectAllNotes = () => {
  void store.actions.DESELECT_ALL_NOTES();
};

const setTempo = (tempo: Tempo) => {
  void store.actions.COMMAND_SET_TEMPO({
    tempo,
  });
};
const setTimeSignature = (timeSignature: TimeSignature) => {
  void store.actions.COMMAND_SET_TIME_SIGNATURE({
    timeSignature,
  });
};
const removeTempo = (position: number) => {
  void store.actions.COMMAND_REMOVE_TEMPO({
    position,
  });
};
const removeTimeSignature = (measureNumber: number) => {
  void store.actions.COMMAND_REMOVE_TIME_SIGNATURE({
    measureNumber,
  });
};
</script><|MERGE_RESOLUTION|>--- conflicted
+++ resolved
@@ -8,13 +8,10 @@
     :sequencerZoomX
     :uiLocked
     :playheadTicks
-<<<<<<< HEAD
     :sequencerSnapType
-=======
     :isLoopEnabled
     :loopStartTick
     :loopEndTick
->>>>>>> c0b9e63d
     @update:playheadTicks="updatePlayheadTicks"
     @removeTempo="removeTempo"
     @removeTimeSignature="removeTimeSignature"
@@ -28,12 +25,9 @@
 import { computed } from "vue";
 import Presentation from "./Presentation.vue";
 import { useStore } from "@/store";
-<<<<<<< HEAD
 import { Tempo, TimeSignature } from "@/store/type";
 
-=======
 import { useLoopControl } from "@/composables/useLoopControl";
->>>>>>> c0b9e63d
 defineOptions({
   name: "SequencerRuler",
 });
@@ -58,12 +52,8 @@
 const uiLocked = computed(() => store.getters.UI_LOCKED);
 const sequencerSnapType = computed(() => store.state.sequencerSnapType);
 
-<<<<<<< HEAD
 const playheadTicks = computed(() => store.getters.PLAYHEAD_POSITION);
-=======
-const playheadTicks = ref(0);
 const { isLoopEnabled, loopStartTick, loopEndTick } = useLoopControl();
->>>>>>> c0b9e63d
 
 const updatePlayheadTicks = (ticks: number) => {
   void store.actions.SET_PLAYHEAD_POSITION({ position: ticks });
