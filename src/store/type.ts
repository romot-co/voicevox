--- conflicted
+++ resolved
@@ -1374,10 +1374,10 @@
     action(): void;
   };
 
-<<<<<<< HEAD
   APPLY_DEVICE_ID_TO_AUDIO_CONTEXT: {
     action(payload: { device: string }): void;
-=======
+  };
+
   SET_LOOP_ENABLED: {
     mutation: { isLoopEnabled: boolean };
     action(payload: { isLoopEnabled: boolean }): void;
@@ -1390,7 +1390,6 @@
 
   CLEAR_LOOP_RANGE: {
     action(): void;
->>>>>>> c0b9e63d
   };
 };
 
