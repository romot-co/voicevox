--- conflicted
+++ resolved
@@ -833,12 +833,7 @@
   sequencerSnapType: number;
   sequencerEditTarget: SequencerEditTarget;
   selectedNoteIds: Set<NoteId>;
-<<<<<<< HEAD
-  overlappingNoteIds: Set<NoteId>;
-=======
   overlappingNoteIds: Map<TrackId, Set<NoteId>>;
-  overlappingNoteInfos: Map<TrackId, OverlappingNoteInfos>;
->>>>>>> 7771ae95
   editingLyricNoteId?: NoteId;
   nowPlaying: boolean;
   volume: number;
