--- conflicted
+++ resolved
@@ -86,7 +86,6 @@
   getNumMeasures,
   isTracksEmpty,
   shouldPlayTracks,
-<<<<<<< HEAD
   decibelToLinear,
   applyPitchEdit,
   calcPhraseStartFrames,
@@ -94,9 +93,7 @@
   toEntirePhonemeTimings,
   adjustPhonemeTimingsAndPhraseEndFrames,
   phonemeTimingsToPhonemes,
-=======
   isValidLoopRange,
->>>>>>> c0b9e63d
 } from "@/sing/domain";
 import { getOverlappingNoteIds } from "@/sing/storeHelper";
 import {
