name: Build

on:
  push:
    branches:
      - main
  release:
    types:
      - created
  workflow_dispatch:
    inputs:
      version:
        description: "バージョン情報（A.BB.C / A.BB.C-preview.D）"
        required: true
      prerelease:
        description: "プレリリースかどうか"
        type: boolean
        default: true
      code_signing:
        description: "コード署名する"
        type: boolean

env:
  VOICEVOX_ENGINE_REPO_URL: "https://github.com/VOICEVOX/voicevox_engine"
<<<<<<< HEAD
  VOICEVOX_ENGINE_VERSION: 0.14.3
  VOICEVOX_RESOURCE_VERSION: 0.14.1
=======
  VOICEVOX_ENGINE_VERSION: 0.14.1
  VOICEVOX_RESOURCE_VERSION: 0.14.0
>>>>>>> 44a81fa0
  VOICEVOX_EDITOR_VERSION:
    |- # releaseタグ名か、workflow_dispatchでのバージョン名か、999.999.999が入る
    ${{ github.event.release.tag_name || github.event.inputs.version || '999.999.999' }}

jobs:
  build-noengine-prepackage:
    environment: ${{ github.event.inputs.code_signing == 'true' && 'code_signing' || '' }} # コード署名用のenvironment（false時の挙動は2022年7月10日時点で未定義動作）
    env:
      ELECTRON_CACHE: .cache/electron
      ELECTRON_BUILDER_CACHE: .cache/electron-builder
      cache-version: v2
    strategy:
      fail-fast: false
      matrix:
        artifact_name:
          - linux-noengine-prepackage
          - linux-noengine-cpu-prepackage
          - windows-noengine-prepackage
          - windows-noengine-cpu-prepackage
          - windows-noengine-directml-prepackage
          - macos-noengine-cpu-prepackage
        include:
          # Linux NVIDIA GPU
          - artifact_name: linux-noengine-prepackage
            artifact_path: dist_electron/linux-unpacked
            package_name: voicevox
            linux_artifact_name: "VOICEVOX.${ext}"
            linux_executable_name: voicevox
            sed_name: sed
            os: ubuntu-18.04
          # Linux CPU
          - artifact_name: linux-noengine-cpu-prepackage
            artifact_path: dist_electron/linux-unpacked
            package_name: voicevox-cpu
            linux_artifact_name: "VOICEVOX.${ext}"
            linux_executable_name: voicevox
            sed_name: sed
            os: ubuntu-18.04
          # Windows CUDA
          - artifact_name: windows-noengine-prepackage
            artifact_path: dist_electron/win-unpacked
            package_name: voicevox-cuda
            nsis_web_artifact_name: "VOICEVOX-CUDA Web Setup ${version}.${ext}"
            sed_name: sed
            os: windows-2019
          # Windows CPU
          - artifact_name: windows-noengine-cpu-prepackage
            artifact_path: dist_electron/win-unpacked
            package_name: voicevox-cpu
            nsis_web_artifact_name: "VOICEVOX-CPU Web Setup ${version}.${ext}"
            sed_name: sed
            os: windows-2019
          # Windows DirectML
          - artifact_name: windows-noengine-directml-prepackage
            artifact_path: dist_electron/win-unpacked
            package_name: voicevox
            nsis_web_artifact_name: "VOICEVOX Web Setup ${version}.${ext}"
            sed_name: sed
            os: windows-2019
          # macOS CPU
          - artifact_name: macos-noengine-cpu-prepackage
            artifact_path: dist_electron/mac
            package_name: voicevox-cpu
            macos_artifact_name: "VOICEVOX.${ext}"
            sed_name: gsed
            os: macos-11

    runs-on: ${{ matrix.os }}
    steps:
      - uses: actions/checkout@v3

      # NOTE: The default sed of macOS is BSD sed.
      #       There is a difference in specification between BSD sed and GNU sed,
      #       so you need to install GNU sed.
      - name: Install GNU sed on macOS
        if: startsWith(matrix.os, 'macos-')
        shell: bash
        run: |
          brew install gnu-sed

      # Rename executable file
      - name: Replace package name & version
        shell: bash
        run: |
          "${{ matrix.sed_name }}" -i 's/"name": "voicevox"/"name": "${{ matrix.package_name }}"/' package.json
          # "${{ matrix.sed_name }}" -i 's/productName: "VOICEVOX"/productName: "${{ matrix.product_name }}"/' vue.config.js

          "${{ matrix.sed_name }}" -i 's/"version": "999.999.999"/"version": "${{ env.VOICEVOX_EDITOR_VERSION }}"/' package.json

      - name: Setup Node
        uses: actions/setup-node@v3
        with:
          node-version-file: ".node-version"

      - name: Cache Node packages
        uses: actions/cache@v3
        with:
          path: ~/.npm
          key: ${{ env.cache-version }}-node-${{ hashFiles('**/package-lock.json') }}
          restore-keys: |
            ${{ env.cache-version }}-node-

      - name: Cache Electron
        uses: actions/cache@v3
        with:
          path: ${{ env.ELECTRON_CACHE }}
          key: ${{ env.cache-version }}-${{ runner.os }}--electron-cache-${{ hashFiles('**/package-lock.json') }}
          restore-keys: |
            ${{ env.cache-version }}-${{ runner.os }}--electron-cache-

      - name: Cache Electron-Builder
        uses: actions/cache@v3
        with:
          path: ${{ env.ELECTRON_BUILDER_CACHE }}
          key: ${{ env.cache-version }}-${{ runner.os }}--electron-builder-cache-${{ hashFiles('**/package-lock.json') }}
          restore-keys: |
            ${{ env.cache-version }}-${{ runner.os }}--electron-builder-cache-

      - name: Install dependencies
        shell: bash
        run: npm ci

      - name: Show disk space (debug info)
        shell: bash
        run: |
          df -h

      - name: Checkout Product Version Resource
        uses: actions/checkout@v3
        with:
          repository: VOICEVOX/voicevox_resource
          ref: ${{ env.VOICEVOX_RESOURCE_VERSION }}
          path: resource

      - name: Create and replace software resources
        shell: bash
        run: |
          rm build/README.txt
          rm public/policy.md
          {
            cat resource/editor/README.md
            echo
            cat resource/editor/ACKNOWLEDGMENTS.md
          } \
          > build/README.txt
          cp build/README.txt public/policy.md

          cp resource/editor/PRIVACYPOLICY.md public/privacyPolicy.md

      - name: Overwrite .env.production for Linux and macOS
        if: startsWith(matrix.os, 'ubuntu-') || startsWith(matrix.os, 'macos-')
        shell: bash
        run: |
          "${{ matrix.sed_name }}" -i 's|run.exe|./run|g' .env.production

      - name: Replace .env.production infomations
        shell: bash
        run: |
          # GTM ID
          gtm_id=$(jq -r '.gtm_container_id' resource/editor/metas.json)
          "${{ matrix.sed_name }}" -i 's/VITE_GTM_CONTAINER_ID=.*/VITE_GTM_CONTAINER_ID='"$gtm_id"'/' .env.production

      - name: Generate public/licenses.json
        shell: bash
        run: npm run license:generate -- -o public/licenses.json

      - name: Show disk space (debug info)
        shell: bash
        run: |
          df -h

      # build electronでコード署名するには環境変数を指定が必要だけど、
      # コード署名しない場合に環境変数を定義するとエラーになるので、動的に環境変数を足す
      - name: Define Code Signing Envs
        if: startsWith(matrix.os, 'windows-') && github.event.inputs.code_signing == 'true'
        shell: bash
        run: |
          # 複数行の文字列を環境変数に代入
          echo 'CSC_LINK<<EOF' >> $GITHUB_ENV
          echo "${{ secrets.CERT_BASE64 }}" >> $GITHUB_ENV
          echo 'EOF' >> $GITHUB_ENV

          echo 'CSC_KEY_PASSWORD=${{ secrets.CERT_PASSWORD }}' >> $GITHUB_ENV

      # Build result will be exported to ${{ matrix.artifact_path }}
      - name: Build Electron
        shell: bash
        env:
          NSIS_WEB_ARTIFACT_NAME: ${{ matrix.nsis_web_artifact_name }}
          LINUX_ARTIFACT_NAME: ${{ matrix.linux_artifact_name }}
          LINUX_EXECUTABLE_NAME: ${{ matrix.linux_executable_name }}
          MACOS_ARTIFACT_NAME: ${{ matrix.macos_artifact_name }}

          # https://github.com/electron-userland/electron-builder/issues/3179
          USE_HARD_LINKS: false
        run: npm run electron:build_dir

      - name: Reset Code Signing Envs
        if: startsWith(matrix.os, 'windows-') && github.event.inputs.code_signing == 'true'
        shell: bash
        run: |
          echo 'CSC_LINK=' >> $GITHUB_ENV
          echo 'CSC_KEY_PASSWORD=' >> $GITHUB_ENV

      - name: Upload NoEngine Prepackage
        uses: actions/upload-artifact@v3
        with:
          name: ${{ matrix.artifact_name }}
          path: |
            ${{ matrix.artifact_path }}

  build-engine-prepackage:
    env:
      cache-version: v2

    needs: [build-noengine-prepackage]
    strategy:
      fail-fast: false
      matrix:
        # FIXME: env cannot be referenced in matrix
        # voicevox_engine_repo_url:
        #   - ${{ env.VOICEVOX_ENGINE_REPO_URL }}
        # voicevox_engine_version:
        #   - ${{ env.VOICEVOX_ENGINE_VERSION }}
        os: [ubuntu-18.04]
        artifact_name:
          - linux-nvidia-prepackage
          - linux-cpu-prepackage
          - windows-nvidia-prepackage
          - windows-cpu-prepackage
          - windows-directml-prepackage
          - macos-cpu-prepackage
        include:
          # Linux NVIDIA GPU
          - artifact_name: linux-nvidia-prepackage
            noengine_artifact_name: linux-noengine-prepackage
            voicevox_engine_asset_name: linux-nvidia
            linux_executable_name: voicevox
            compressed_artifact_name: voicevox-linux-nvidia
            app_asar_dir: prepackage/resources
          # Linux CPU
          - artifact_name: linux-cpu-prepackage
            noengine_artifact_name: linux-noengine-cpu-prepackage
            voicevox_engine_asset_name: linux-cpu
            linux_executable_name: voicevox
            compressed_artifact_name: voicevox-linux-cpu
            app_asar_dir: prepackage/resources
          # Windows NVIDIA GPU
          - artifact_name: windows-nvidia-prepackage
            noengine_artifact_name: windows-noengine-prepackage
            voicevox_engine_asset_name: windows-nvidia
            compressed_artifact_name: voicevox-windows-nvidia
            app_asar_dir: prepackage/resources
          # Windows CPU
          - artifact_name: windows-cpu-prepackage
            noengine_artifact_name: windows-noengine-cpu-prepackage
            voicevox_engine_asset_name: windows-cpu
            compressed_artifact_name: voicevox-windows-cpu
            app_asar_dir: prepackage/resources
          # Windows DirectML
          - artifact_name: windows-directml-prepackage
            noengine_artifact_name: windows-noengine-directml-prepackage
            voicevox_engine_asset_name: windows-directml
            compressed_artifact_name: voicevox-windows-directml
            app_asar_dir: prepackage/resources
          # macOS CPU
          - artifact_name: macos-cpu-prepackage
            noengine_artifact_name: macos-noengine-cpu-prepackage
            voicevox_engine_asset_name: macos-x64
            macos_executable_name: VOICEVOX
            compressed_artifact_name: voicevox-macos-cpu
            app_asar_dir: prepackage/VOICEVOX.app/Contents/Resources

    runs-on: ${{ matrix.os }}
    steps:
      - uses: actions/checkout@v3

      - name: Setup Node
        uses: actions/setup-node@v3
        with:
          node-version-file: ".node-version"

      - name: Cache Node packages
        uses: actions/cache@v3
        with:
          path: ~/.npm
          key: ${{ env.cache-version }}-node-${{ hashFiles('**/package-lock.json') }}
          restore-keys: |
            ${{ env.cache-version }}-node-

      - name: Install asar
        shell: bash
        run: npm install -g asar

      - name: Install dependencies
        shell: bash
        run: npm ci

      - name: Show disk space (debug info)
        shell: bash
        run: |
          df -h

      - name: Download and extract noengine-prepackage artifact
        uses: actions/download-artifact@v3
        with:
          name: ${{ matrix.noengine_artifact_name }}
          path: ./prepackage

      # Download VOICEVOX ENGINE
      - name: Create directory voicevox_engine/download
        shell: bash
        run: |
          mkdir -p voicevox_engine/download

      # NOTE: VOICEVOX ENGINE should not be cached since it has a size of several GB
      #       and actions/cache has a limit of 5GB per repository.
      #       https://github.com/actions/cache#cache-limits
      # - name: Dump VOICEVOX ENGINE repo URL to calc hash
      #   shell: bash
      #   run: |
      #     echo "${{ env.VOICEVOX_ENGINE_REPO_URL }}" > voicevox_engine/repo_url.txt
      # - name: Cache VOICEVOX ENGINE
      #   uses: actions/cache@v3
      #   id: voicevox-engine-cache
      #   with:
      #     path: voicevox_engine/download
      #     key: ${{ env.cache-version }}-voicevox-engine-${{ hashFiles('voicevox_engine/repo_url.txt') }}-${{ env.VOICEVOX_ENGINE_VERSION }}

      - name: Download VOICEVOX ENGINE
        # if: steps.voicevox-engine-cache.outputs.cache-hit != 'true'
        shell: bash
        env:
          VOICEVOX_ENGINE_RELEASE_URL: ${{ env.VOICEVOX_ENGINE_REPO_URL }}/releases/download/${{ env.VOICEVOX_ENGINE_VERSION }}
        run: |
          curl -L -o "voicevox_engine/download/list.txt" "${{ env.VOICEVOX_ENGINE_RELEASE_URL }}/voicevox_engine-${{ matrix.voicevox_engine_asset_name }}-${{ env.VOICEVOX_ENGINE_VERSION }}.7z.txt"
          cat "voicevox_engine/download/list.txt" | xargs -I '%' curl -L -o "voicevox_engine/download/%" "${{ env.VOICEVOX_ENGINE_RELEASE_URL }}/%"

      - name: Extract VOICEVOX ENGINE
        shell: bash
        run: |
          mkdir -p voicevox_engine/tmp

          # Extract first file to extract all parts
          # Destination: voicevox_engine/tmp/${{ matrix.voicevox_engine_asset_name }}/
          7z x "voicevox_engine/download/$(head -n1 voicevox_engine/download/list.txt)" -ovoicevox_engine/tmp/

          mkdir -p voicevox_engine/voicevox_engine
          mv "voicevox_engine/tmp/${{ matrix.voicevox_engine_asset_name }}"/* voicevox_engine/voicevox_engine

          # remove downloads to free space
          rm -rf voicevox_engine/download voicevox_engine/tmp

      - name: Merge licenses.json (ENGINE, VOICEVOX)
        shell: bash
        run: |
          # Unpack asar
          asar extract "${{ matrix.app_asar_dir }}/app.asar" "${{ matrix.app_asar_dir }}/app"
          rm "${{ matrix.app_asar_dir }}/app.asar"

          mv voicevox_engine/voicevox_engine/licenses.json engine_licenses.json
          npm run license:merge -- -o "${{ matrix.app_asar_dir }}/app/dist/licenses.json" -i engine_licenses.json -i "${{ matrix.app_asar_dir }}/app/dist/licenses.json"

          # Repack asar
          asar pack "${{ matrix.app_asar_dir }}/app" "${{ matrix.app_asar_dir }}/app.asar"
          rm -rf "${{ matrix.app_asar_dir }}/app"

      - name: Merge VOICEVOX ENGINE into prepackage/
        if: startsWith(matrix.artifact_name, 'windows-') || startsWith(matrix.artifact_name, 'linux-')
        shell: bash
        run: |
          mv voicevox_engine/voicevox_engine/* prepackage/
          rm -rf voicevox_engine

      - name: Merge VOICEVOX ENGINE into prepackage/VOICEVOX.app/Contents/MacOS/
        if: startsWith(matrix.artifact_name, 'macos-')
        shell: bash
        run: |
          mv voicevox_engine/voicevox_engine/* prepackage/VOICEVOX.app/Contents/MacOS/
          rm -rf voicevox_engine

      - name: Show disk space (debug info)
        shell: bash
        run: |
          df -h

      - name: Upload prepackage artifact
        uses: actions/upload-artifact@v3
        with:
          name: ${{ matrix.artifact_name }}
          path: |
            prepackage/

      - name: Recover file permissions
        if: startsWith(matrix.artifact_name, 'linux-') # linux
        shell: bash
        run: |
          chmod +x "prepackage/${{ matrix.linux_executable_name }}"
          chmod +x "prepackage/run"

      - name: Recover file permissions for macOS build
        if: startsWith(matrix.artifact_name, 'macos-') # macOS
        shell: bash
        run: |
          chmod +x "prepackage/VOICEVOX.app/Contents/MacOS/${{ matrix.macos_executable_name }}"
          chmod +x "prepackage/VOICEVOX.app/Contents/MacOS/run"
          chmod +x "prepackage/VOICEVOX.app/Contents/Frameworks/VOICEVOX Helper (GPU).app/Contents/MacOS/VOICEVOX Helper (GPU)"
          chmod +x "prepackage/VOICEVOX.app/Contents/Frameworks/VOICEVOX Helper (Plugin).app/Contents/MacOS/VOICEVOX Helper (Plugin)"
          chmod +x "prepackage/VOICEVOX.app/Contents/Frameworks/VOICEVOX Helper (Renderer).app/Contents/MacOS/VOICEVOX Helper (Renderer)"
          chmod +x "prepackage/VOICEVOX.app/Contents/Frameworks/VOICEVOX Helper.app/Contents/MacOS/VOICEVOX Helper"

      # NOTE: actions/upload-artifact@v3 does not upload `**.lproj` directories, which are an empty directory.
      #       Make `ja.lproj` directory because it is necessary for Japanese localization on macOS.
      - name: Make .lproj directories in Resources directory of VOICEVOX.app
        if: startsWith(matrix.artifact_name, 'macos-')
        shell: bash
        run: mkdir -p prepackage/VOICEVOX.app/Contents/Resources/ja.lproj prepackage/VOICEVOX.app/Contents/Resources/en.lproj

      - name: Create Linux tar.gz
        if: startsWith(matrix.artifact_name, 'linux-')
        shell: bash
        run: |
          mv prepackage VOICEVOX
          tar cfz "${{ matrix.compressed_artifact_name }}-${{ env.VOICEVOX_EDITOR_VERSION }}.tar.gz" VOICEVOX/

      - name: Upload Linux tar.gz artifact
        if: startsWith(matrix.artifact_name, 'linux-')
        uses: actions/upload-artifact@v3
        with:
          name: ${{ matrix.artifact_name }}-targz
          path: "${{ matrix.compressed_artifact_name }}-${{ env.VOICEVOX_EDITOR_VERSION }}.tar.gz"

      - name: Create Windows & Mac zip
        if: startsWith(matrix.artifact_name, 'windows-') || startsWith(matrix.artifact_name, 'macos-')
        shell: bash
        run: |
          mv prepackage VOICEVOX
          zip "${{ matrix.compressed_artifact_name }}-${{ env.VOICEVOX_EDITOR_VERSION }}.zip" -r VOICEVOX

      - name: Upload Windows & Mac zip artifact
        if: startsWith(matrix.artifact_name, 'windows-') || startsWith(matrix.artifact_name, 'macos-')
        uses: actions/upload-artifact@v3
        with:
          name: ${{ matrix.artifact_name }}-zip
          path: "${{ matrix.compressed_artifact_name }}-${{ env.VOICEVOX_EDITOR_VERSION }}.zip"

  build-distributable:
    if: (github.event.release.tag_name || github.event.inputs.version) != '' # If release
    needs: [build-engine-prepackage]
    environment: ${{ github.event.inputs.code_signing == 'true' && 'code_signing' || '' }} # コード署名用のenvironment
    env:
      ELECTRON_CACHE: .cache/electron
      ELECTRON_BUILDER_CACHE: .cache/electron-builder
      cache-version: v2
    strategy:
      fail-fast: false
      matrix:
        artifact_name:
          - linux-nvidia-appimage
          - linux-cpu-appimage
          - windows-nvidia-nsis-web
          - windows-cpu-nsis-web
          - windows-directml-nsis-web
          - macos-cpu-dmg
        include:
          # Linux NVIDIA GPU
          - artifact_name: linux-nvidia-appimage
            engine_artifact_name: linux-nvidia-prepackage
            package_name: voicevox
            linux_artifact_name: "VOICEVOX.${ext}"
            linux_executable_name: voicevox
            sed_name: sed
            os: ubuntu-18.04
          # Linux CPU
          - artifact_name: linux-cpu-appimage
            engine_artifact_name: linux-cpu-prepackage
            package_name: voicevox-cpu
            linux_artifact_name: "VOICEVOX.${ext}"
            linux_executable_name: voicevox
            sed_name: sed
            os: ubuntu-18.04
          # Windows NVIDIA GPU
          - artifact_name: windows-nvidia-nsis-web
            engine_artifact_name: windows-nvidia-prepackage
            package_name: voicevox-cuda
            nsis_web_artifact_name: "VOICEVOX-CUDA Web Setup ${version}.${ext}"
            sed_name: sed
            os: windows-2019
          # Windows CPU
          - artifact_name: windows-cpu-nsis-web
            engine_artifact_name: windows-cpu-prepackage
            package_name: voicevox-cpu
            nsis_web_artifact_name: "VOICEVOX-CPU Web Setup ${version}.${ext}"
            sed_name: sed
            os: windows-2019
          # Windows DirectML
          - artifact_name: windows-directml-nsis-web
            engine_artifact_name: windows-directml-prepackage
            package_name: voicevox
            nsis_web_artifact_name: "VOICEVOX Web Setup ${version}.${ext}"
            sed_name: sed
            os: windows-2019
          # macOS CPU
          - artifact_name: macos-cpu-dmg
            engine_artifact_name: macos-cpu-prepackage
            package_name: voicevox-cpu
            macos_artifact_name: "VOICEVOX ${version}.${ext}"
            macos_executable_name: VOICEVOX
            sed_name: gsed
            os: macos-11

    runs-on: ${{ matrix.os }}
    steps:
      - uses: actions/checkout@v3

      # NOTE: The default sed of macOS is BSD sed.
      #       There is a difference in specification between BSD sed and GNU sed,
      #       so you need to install GNU sed.
      - name: Install GNU sed on macOS
        if: startsWith(matrix.os, 'macos-')
        shell: bash
        run: |
          brew install gnu-sed

      # NOTE: If the CPU/DirectML/GPU builds have the same package name,
      #       the NSIS installers and the 7z files have duplicate names.
      #       For Linux, If they have the same product name,
      #       the AppImages have duplicate names.
      #       Files with the same name cannot be uploaded to a single GitHub Release,
      #       so different package/product names should be used for CPU/DirectML/GPU builds.
      - name: Replace package name & version
        shell: bash
        run: |
          "${{ matrix.sed_name }}" -i 's/"name": "voicevox"/"name": "${{ matrix.package_name }}"/' package.json
          # "${{ matrix.sed_name }}" -i 's/productName: "VOICEVOX"/productName: "${{ matrix.product_name }}"/' vue.config.js

          "${{ matrix.sed_name }}" -i 's/"version": "999.999.999"/"version": "${{ env.VOICEVOX_EDITOR_VERSION }}"/' package.json

      - name: Download and extract engine-prepackage artifact
        uses: actions/download-artifact@v3
        with:
          name: ${{ matrix.engine_artifact_name }}
          path: ./prepackage

      - name: Recover file permissions
        if: endsWith(matrix.artifact_name, '-appimage') # linux
        shell: bash
        run: |
          chmod +x "prepackage/${{ matrix.linux_executable_name }}"
          chmod +x "prepackage/run"

      - name: Recover file permissions for macOS build
        if: endsWith(matrix.artifact_name, '-dmg') # macOS
        shell: bash
        run: |
          chmod +x "prepackage/VOICEVOX.app/Contents/MacOS/${{ matrix.macos_executable_name }}"
          chmod +x "prepackage/VOICEVOX.app/Contents/MacOS/run"
          chmod +x "prepackage/VOICEVOX.app/Contents/Frameworks/VOICEVOX Helper (GPU).app/Contents/MacOS/VOICEVOX Helper (GPU)"
          chmod +x "prepackage/VOICEVOX.app/Contents/Frameworks/VOICEVOX Helper (Plugin).app/Contents/MacOS/VOICEVOX Helper (Plugin)"
          chmod +x "prepackage/VOICEVOX.app/Contents/Frameworks/VOICEVOX Helper (Renderer).app/Contents/MacOS/VOICEVOX Helper (Renderer)"
          chmod +x "prepackage/VOICEVOX.app/Contents/Frameworks/VOICEVOX Helper.app/Contents/MacOS/VOICEVOX Helper"

      # NOTE: actions/upload-artifact@v3 does not upload `**.lproj` directories, which are an empty directory.
      #       Make `ja.lproj` directory because it is necessary for Japanese localization on macOS.
      - name: Make .lproj directories in Resources directory of VOICEVOX.app
        if: endsWith(matrix.artifact_name, '-dmg')
        shell: bash
        run: mkdir -p prepackage/VOICEVOX.app/Contents/Resources/ja.lproj prepackage/VOICEVOX.app/Contents/Resources/en.lproj

      - name: Show disk space (debug info)
        shell: bash
        run: |
          df -h

      - name: Setup Node
        uses: actions/setup-node@v3
        with:
          node-version-file: ".node-version"

      - name: Cache Node packages
        uses: actions/cache@v3
        with:
          path: ~/.npm
          key: ${{ env.cache-version }}-node-${{ hashFiles('**/package-lock.json') }}
          restore-keys: |
            ${{ env.cache-version }}-node-

      - name: Cache Electron
        uses: actions/cache@v3
        with:
          path: ${{ env.ELECTRON_CACHE }}
          key: ${{ env.cache-version }}-${{ runner.os }}--electron-cache-${{ hashFiles('**/package-lock.json') }}
          restore-keys: |
            ${{ env.cache-version }}-${{ runner.os }}--electron-cache-

      - name: Cache Electron-Builder
        uses: actions/cache@v3
        with:
          path: ${{ env.ELECTRON_BUILDER_CACHE }}
          key: ${{ env.cache-version }}-${{ runner.os }}--electron-builder-cache-${{ hashFiles('**/package-lock.json') }}
          restore-keys: |
            ${{ env.cache-version }}-${{ runner.os }}--electron-builder-cache-

      - name: Install dependencies
        shell: bash
        run: npm ci

      - name: Show disk space (debug info)
        shell: bash
        run: |
          df -h

      # build electronでコード署名するには環境変数を指定が必要だけど、
      # コード署名しない場合に環境変数を定義するとエラーになるので、動的に環境変数を足す
      - name: Define Code Signing Envs
        if: endsWith(matrix.artifact_name, '-nsis-web') && github.event.inputs.code_signing == 'true'
        shell: bash
        run: |
          # 複数行の文字列を環境変数に代入
          echo 'CSC_LINK<<EOF' >> $GITHUB_ENV
          echo "${{ secrets.CERT_BASE64 }}" >> $GITHUB_ENV
          echo 'EOF' >> $GITHUB_ENV

          echo 'CSC_KEY_PASSWORD=${{ secrets.CERT_PASSWORD }}' >> $GITHUB_ENV

      # NOTE: prepackage can be removed before splitting nsis-web archive
      - name: Build Electron
        if: endsWith(matrix.artifact_name, '-nsis-web') || endsWith(matrix.artifact_name, '-appimage') # windows and linux
        shell: bash
        env:
          NSIS_WEB_ARTIFACT_NAME: ${{ matrix.nsis_web_artifact_name }}
          LINUX_ARTIFACT_NAME: ${{ matrix.linux_artifact_name }}
          LINUX_EXECUTABLE_NAME: ${{ matrix.linux_executable_name }}
        run: |
          PREPACKAGED="prepackage" npm run electron:build_pnever_prepackaged

      - name: Build Electron (for macOS)
        if: endsWith(matrix.artifact_name, '-dmg') # macOS
        shell: bash
        env:
          MACOS_ARTIFACT_NAME: ${{ matrix.macos_artifact_name }}
        run: |
          PREPACKAGED="prepackage/VOICEVOX.app" npm run electron:build_pnever_prepackaged

      - name: Reset Code Signing Envs
        if: endsWith(matrix.artifact_name, '-nsis-web') && github.event.inputs.code_signing == 'true'
        shell: bash
        run: |
          echo 'CSC_LINK=' >> $GITHUB_ENV
          echo 'CSC_KEY_PASSWORD=' >> $GITHUB_ENV

      - name: Show disk space (debug info)
        shell: bash
        run: |
          df -h

      - name: Upload Linux AppImage artifact
        if: endsWith(matrix.artifact_name, '-appimage')
        uses: actions/upload-artifact@v3
        with:
          name: ${{ matrix.artifact_name }}
          path: |
            dist_electron/*.AppImage

      - name: Upload macOS dmg artifact
        if: endsWith(matrix.artifact_name, '-dmg')
        uses: actions/upload-artifact@v3
        with:
          name: ${{ matrix.artifact_name }}
          path: |
            dist_electron/*.dmg

      - name: Create Windows NSIS Web artifact directory
        if: endsWith(matrix.artifact_name, '-nsis-web')
        shell: bash
        run: |
          mkdir -p nsis-web-artifact
          mv dist_electron/nsis-web/out/*.7z.* nsis-web-artifact/
          mv dist_electron/nsis-web/*.exe nsis-web-artifact/

      # Rename file name like "VOICEVOX Web Setup X.X.X.exe" to "VOICEVOX.Web.Setup.X.X.X.exe".
      - name: Rename Windows NSIS Web Installer
        if: endsWith(matrix.artifact_name, '-nsis-web')
        shell: bash
        run: |
          cd nsis-web-artifact
          OLD_NAME=`find . -maxdepth 1 -name '*.exe'`
          # replace space by dot(.)
          NEW_NAME=${OLD_NAME// /.}
          mv "${OLD_NAME}" $NEW_NAME

      - name: Upload Windows NSIS Web artifact
        if: endsWith(matrix.artifact_name, '-nsis-web')
        uses: actions/upload-artifact@v3
        with:
          name: ${{ matrix.artifact_name }}
          path: |
            nsis-web-artifact/*

  upload-distributable-to-release:
    if: (github.event.release.tag_name || github.event.inputs.version) != '' # If release
    needs: [build-distributable]
    strategy:
      fail-fast: false
      matrix:
        os: [ubuntu-18.04]
        artifact_name:
          - linux-nvidia-appimage
          - linux-cpu-appimage
          - linux-nvidia-prepackage-targz
          - linux-cpu-prepackage-targz
          - windows-nvidia-nsis-web
          - windows-cpu-nsis-web
          - windows-directml-nsis-web
          - windows-nvidia-prepackage-zip
          - windows-cpu-prepackage-zip
          - windows-directml-prepackage-zip
          - macos-cpu-dmg
          - macos-cpu-prepackage-zip
        include:
          - artifact_name: linux-nvidia-appimage
            appimage_7z_name: VOICEVOX.AppImage
          - artifact_name: linux-cpu-appimage
            appimage_7z_name: VOICEVOX-CPU.AppImage

    runs-on: ${{ matrix.os }}
    steps:
      - uses: actions/checkout@v3

      - name: Download and extract distributable artifact
        uses: actions/download-artifact@v3
        with:
          name: ${{ matrix.artifact_name }}
          path: ./artifact

      - name: Show disk space (debug info)
        shell: bash
        run: |
          df -h

      # Linux AppImage
      - name: Install dependencies for Linux AppImage Upload
        if: endsWith(matrix.artifact_name, '-appimage')
        shell: bash
        run: |
          sudo apt-get update
          sudo apt-get install -y p7zip-full

      - name: Split AppImage artifact
        if: endsWith(matrix.artifact_name, '-appimage')
        shell: bash
        run: |
          cd artifact/

          for appImageFile in *.AppImage; do
            echo "Splitting ${appImageFile}"

            # compressed to MyArtifact.AppImage.7z.001, MyArtifact.AppImage.7z.002, ...
            7z -v1g a "${{ matrix.appimage_7z_name }}.7z" "${appImageFile}"

            # Output splitted archive name<TAB>size<TAB>hash list to myartifact.7z.txt
            ls "${{ matrix.appimage_7z_name }}.7z".* > archives_name.txt
            stat --printf="%s\n" "${{ matrix.appimage_7z_name }}.7z".* > archives_size.txt
            md5sum "${{ matrix.appimage_7z_name }}.7z".* | awk '{print $1}' | tr a-z A-Z > archives_hash.txt

            paste -d '\t' archives_name.txt archives_size.txt archives_hash.txt > archives.txt

            mv archives.txt "${{ matrix.artifact_name }}.7z.txt"
          done

      - name: Show disk space (debug info)
        if: endsWith(matrix.artifact_name, '-appimage')
        shell: bash
        run: |
          df -h

      - name: Upload Linux AppImage Release artifact
        if: endsWith(matrix.artifact_name, '-appimage')
        uses: actions/upload-artifact@v3
        with:
          name: ${{ matrix.artifact_name }}-release
          path: |
            artifact/*.7z.*

      - name: Upload Linux AppImage splitted archives to Release assets
        if: endsWith(matrix.artifact_name, '-appimage')
        uses: softprops/action-gh-release@v1
        with:
          prerelease: ${{ github.event.inputs.prerelease }}
          tag_name: ${{ env.VOICEVOX_EDITOR_VERSION }}
          files: |-
            artifact/*.7z.*
          target_commitish: ${{ github.sha }}

      # Windows NSIS Web
      - name: Upload Windows nsis-web archives to Release assets
        if: endsWith(matrix.artifact_name, '-nsis-web')
        uses: softprops/action-gh-release@v1
        with:
          prerelease: ${{ github.event.inputs.prerelease }}
          tag_name: ${{ env.VOICEVOX_EDITOR_VERSION }}
          files: |-
            artifact/*.7z.*
            artifact/*.exe
          target_commitish: ${{ github.sha }}

      # macOS dmg
      - name: Upload macOS dmg to Release assets
        if: endsWith(matrix.artifact_name, '-dmg')
        uses: softprops/action-gh-release@v1
        with:
          prerelease: ${{ github.event.inputs.prerelease }}
          tag_name: ${{ env.VOICEVOX_EDITOR_VERSION }}
          files: |-
            artifact/*.dmg
          target_commitish: ${{ github.sha }}

      # targz
      - name: Upload targz to Release assets
        if: endsWith(matrix.artifact_name, '-targz')
        uses: softprops/action-gh-release@v1
        with:
          prerelease: ${{ github.event.inputs.prerelease }}
          tag_name: ${{ env.VOICEVOX_EDITOR_VERSION }}
          files: |-
            artifact/*.tar.gz
          target_commitish: ${{ github.sha }}

      # zip
      - name: Upload zip to Release assets
        if: endsWith(matrix.artifact_name, '-zip')
        uses: softprops/action-gh-release@v1
        with:
          prerelease: ${{ github.event.inputs.prerelease }}
          tag_name: ${{ env.VOICEVOX_EDITOR_VERSION }}
          files: |-
            artifact/*.zip
          target_commitish: ${{ github.sha }}<|MERGE_RESOLUTION|>--- conflicted
+++ resolved
@@ -22,13 +22,8 @@
 
 env:
   VOICEVOX_ENGINE_REPO_URL: "https://github.com/VOICEVOX/voicevox_engine"
-<<<<<<< HEAD
   VOICEVOX_ENGINE_VERSION: 0.14.3
   VOICEVOX_RESOURCE_VERSION: 0.14.1
-=======
-  VOICEVOX_ENGINE_VERSION: 0.14.1
-  VOICEVOX_RESOURCE_VERSION: 0.14.0
->>>>>>> 44a81fa0
   VOICEVOX_EDITOR_VERSION:
     |- # releaseタグ名か、workflow_dispatchでのバージョン名か、999.999.999が入る
     ${{ github.event.release.tag_name || github.event.inputs.version || '999.999.999' }}
