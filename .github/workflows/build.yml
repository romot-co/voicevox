--- conflicted
+++ resolved
@@ -48,32 +48,6 @@
     strategy:
       fail-fast: false
       matrix:
-<<<<<<< HEAD
-        include:
-          # # TODO: 一時的なコメントアウトを戻す
-          # # Linux NVIDIA GPU
-          # - artifact_name: linux-nvidia-prepackage
-          #   artifact_path: dist_electron/linux-unpacked
-          #   voicevox_engine_asset_name: linux-nvidia
-          #   package_name: voicevox
-          #   compressed_artifact_name: voicevox-linux-nvidia
-          #   app_asar_dir: prepackage/resources
-          #   installer_artifact_name: linux-nvidia-appimage
-          #   linux_artifact_name: "VOICEVOX.${ext}"
-          #   linux_executable_name: voicevox
-          #   linux_appimage_7z_name: VOICEVOX.AppImage
-          #   os: ubuntu-22.04
-          # Linux CPU (x64)
-          - artifact_name: linux-cpu-x64-prepackage
-=======
-        artifact_name:
-          - linux-nvidia-prepackage
-          - linux-cpu-prepackage
-          - windows-nvidia-prepackage
-          - windows-cpu-prepackage
-          - windows-directml-prepackage
-          - macos-x64-cpu-prepackage
-          - macos-arm64-cpu-prepackage
         include:
           # Linux NVIDIA GPU
           - artifact_name: linux-nvidia-prepackage
@@ -87,9 +61,8 @@
             linux_executable_name: voicevox
             linux_appimage_7z_name: VOICEVOX.AppImage
             os: ubuntu-22.04
-          # Linux CPU
-          - artifact_name: linux-cpu-prepackage
->>>>>>> 8a90479b
+          # Linux CPU (x64)
+          - artifact_name: linux-cpu-x64-prepackage
             artifact_path: dist_electron/linux-unpacked
             voicevox_engine_asset_name: linux-cpu-x64
             package_name: voicevox-cpu
