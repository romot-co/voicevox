--- conflicted
+++ resolved
@@ -48,18 +48,8 @@
     strategy:
       fail-fast: false
       matrix:
-<<<<<<< HEAD
-        artifact_name:
-          # TODO: 一時的なコメントアウトを戻す
-          # - linux-nvidia-prepackage
-          - linux-cpu-prepackage
-          - windows-nvidia-prepackage
-          - windows-cpu-prepackage
-          - windows-directml-prepackage
-          - macos-x64-cpu-prepackage
-          - macos-arm64-cpu-prepackage
         include:
-          # TODO: 一時的なコメントアウトを戻す
+          # # TODO: 一時的なコメントアウトを戻す
           # # Linux NVIDIA GPU
           # - artifact_name: linux-nvidia-prepackage
           #   artifact_path: dist_electron/linux-unpacked
@@ -72,25 +62,8 @@
           #   linux_executable_name: voicevox
           #   linux_appimage_7z_name: VOICEVOX.AppImage
           #   os: ubuntu-22.04
-          # Linux CPU
-          - artifact_name: linux-cpu-prepackage
-=======
-        include:
-          # Linux NVIDIA GPU
-          - artifact_name: linux-nvidia-prepackage
-            artifact_path: dist_electron/linux-unpacked
-            voicevox_engine_asset_name: linux-nvidia
-            package_name: voicevox
-            compressed_artifact_name: voicevox-linux-nvidia
-            app_asar_dir: prepackage/resources
-            installer_artifact_name: linux-nvidia-appimage
-            linux_artifact_name: "VOICEVOX.${ext}"
-            linux_executable_name: voicevox
-            linux_appimage_7z_name: VOICEVOX.AppImage
-            os: ubuntu-22.04
           # Linux CPU (x64)
           - artifact_name: linux-cpu-x64-prepackage
->>>>>>> 8828a787
             artifact_path: dist_electron/linux-unpacked
             voicevox_engine_asset_name: linux-cpu-x64
             package_name: voicevox-cpu
@@ -111,13 +84,8 @@
             installer_artifact_name: linux-cpu-arm64-appimage
             linux_artifact_name: "VOICEVOX.${version}-arm64.${ext}"
             linux_executable_name: voicevox
-<<<<<<< HEAD
-            linux_appimage_7z_name: VOICEVOX-CPU.AppImage
-            os: ubuntu-22.04
-=======
             linux_appimage_7z_name: VOICEVOX-CPU-ARM64.AppImage
             os: ubuntu-22.04-arm
->>>>>>> 8828a787
           # Windows CUDA
           - artifact_name: windows-nvidia-prepackage
             artifact_path: dist_electron/win-unpacked
