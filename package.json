--- conflicted
+++ resolved
@@ -1,10 +1,6 @@
 {
   "name": "voicevox",
-<<<<<<< HEAD
-  "version": "0.9.1",
-=======
   "version": "0.9.3",
->>>>>>> 31853624
   "author": "Hiroshiba Kazuyuki",
   "private": true,
   "engines": {
